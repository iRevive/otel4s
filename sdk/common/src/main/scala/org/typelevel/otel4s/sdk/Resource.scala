/*
 * Copyright 2023 Typelevel
 *
 * Licensed under the Apache License, Version 2.0 (the "License");
 * you may not use this file except in compliance with the License.
 * You may obtain a copy of the License at
 *
 *     http://www.apache.org/licenses/LICENSE-2.0
 *
 * Unless required by applicable law or agreed to in writing, software
 * distributed under the License is distributed on an "AS IS" BASIS,
 * WITHOUT WARRANTIES OR CONDITIONS OF ANY KIND, either express or implied.
 * See the License for the specific language governing permissions and
 * limitations under the License.
 */

package org.typelevel.otel4s
package sdk

import cats.Hash
import cats.Show
import cats.syntax.all._
import org.typelevel.otel4s.sdk.Resource.ResourceInitializationError
import org.typelevel.otel4s.semconv.resource.attributes.ResourceAttributes._

/** [[Resource]] serves as a representation of a resource that captures
  * essential identifying information regarding the entities associated with
  * reported signals, such as statistics or traces.
  *
  * @see
  *   [[https://opentelemetry.io/docs/specs/otel/resource/sdk]]
  */
sealed trait Resource {

  /** An [[Attributes]] associated with the resource.
    */
  def attributes: Attributes

  /** An optional schema URL associated with the resource.
    */
  def schemaUrl: Option[String]

  /** Merges [[Resource]] into another [[Resource]].
    *
    * Schema URL merge outcomes:
    *   - if `this` resource's schema URL is empty then the `other` resource's
    *     schema URL will be selected
    *
    *   - if `other` resource's schema URL is empty then `this` resource's
    *     schema URL will be selected
    *
    *   - if `this` and `other` resources have the same non-empty schema URL
    *     then this schema URL will be selected
    *
    *   - if `this` and `other` resources have different non-empty schema URLs
    *     then the result will be a merge error
    *
    * @note
    *   if the same attribute exists in both resources, the attribute from the
    *   `other` [[Resource]] will be retained.
    *
    * @param other
    *   the other [[Resource]] to merge with
    *
    * @return
    *   a new [[Resource]] with the merged attributes
    */
  def merge(other: Resource): Either[ResourceInitializationError, Resource]

<<<<<<< HEAD
      schemaUrlOptEither.map(
        Resource(
          attributes |+| other.attributes,
          _
        )
      )
    }
  }

  /** Unsafe version of [[Resource.mergeInto]] which throws an exception if the
    * merge fails.
=======
  /** Unsafe version of [[merge]] which throws an exception if the merge fails.
    *
    * @param other
    *   the other [[Resource]] to merge with
>>>>>>> 0e58bd03
    */
  def mergeUnsafe(other: Resource): Resource

  override final def hashCode(): Int =
    Hash[Resource].hash(this)

  override final def equals(obj: Any): Boolean =
    obj match {
      case other: Resource => Hash[Resource].eqv(this, other)
      case _               => false
    }

  override final def toString: String =
    Show[Resource].show(this)

}

object Resource {
  private val Empty: Resource =
    Resource(Attributes.empty, None)

  private val Default: Resource = {
    val telemetrySdk = Attributes(
      Attribute(TelemetrySdkName, "otel4s"),
      Attribute(TelemetrySdkLanguage, TelemetrySdkLanguageValue.Scala.value),
      Attribute(TelemetrySdkVersion, BuildInfo.version),
      Attribute("otel4s.platform", BuildInfo.platform),
    )

    val mandatory = Attributes(
      Attribute(ServiceName, "unknown_service:scala")
    )

    Resource(telemetrySdk |+| mandatory, None)
  }

  sealed abstract class ResourceInitializationError extends Throwable
  object ResourceInitializationError {
    case object SchemaUrlConflict extends ResourceInitializationError
  }

  /** Creates a [[Resource]] with the given `attributes`. The `schemaUrl` will
    * be `None.`
    *
    * @param attributes
    *   the attributes to associate with the resource
    */
  def apply(attributes: Attributes): Resource =
    Impl(attributes, None)

  /** Creates a [[Resource]] with the given `attributes` and `schemaUrl`.
    *
    * @param attributes
    *   the attributes to associate with the resource
    *
    * @param schemaUrl
    *   schema URL to associate with the result
    */
  def apply(attributes: Attributes, schemaUrl: Option[String]): Resource =
    Impl(attributes, schemaUrl)

  /** Returns an empty [[Resource]].
    *
    * It is strongly recommended to start with [[Resource.default]] instead of
    * this method to include SDK required attributes.
    */
  def empty: Resource = Empty

  /** Returns the default [[Resource]]. This resource contains the default
    * attributes provided by the SDK.
    */
  def default: Resource = Default

  implicit val showResource: Show[Resource] =
    r => show"Resource{attributes=${r.attributes}, schemaUrl=${r.schemaUrl}}"

  implicit val hashResource: Hash[Resource] =
    Hash.by(r => (r.attributes, r.schemaUrl))

  private final case class Impl(
      attributes: Attributes,
      schemaUrl: Option[String]
  ) extends Resource {

    def merge(other: Resource): Either[ResourceInitializationError, Resource] =
      if (other == Resource.Empty) Right(this)
      else if (this == Resource.Empty) Right(other)
      else {
        (other.schemaUrl, schemaUrl) match {
          case (Some(otherUrl), Some(url)) if otherUrl != url =>
            Left(ResourceInitializationError.SchemaUrlConflict)

          case (otherUrl, url) =>
            Right(Impl(attributes |+| other.attributes, otherUrl.orElse(url)))
        }
      }

    def mergeUnsafe(other: Resource): Resource =
      merge(other).fold(throw _, identity)

  }

}<|MERGE_RESOLUTION|>--- conflicted
+++ resolved
@@ -67,24 +67,10 @@
     */
   def merge(other: Resource): Either[ResourceInitializationError, Resource]
 
-<<<<<<< HEAD
-      schemaUrlOptEither.map(
-        Resource(
-          attributes |+| other.attributes,
-          _
-        )
-      )
-    }
-  }
-
-  /** Unsafe version of [[Resource.mergeInto]] which throws an exception if the
-    * merge fails.
-=======
   /** Unsafe version of [[merge]] which throws an exception if the merge fails.
     *
     * @param other
     *   the other [[Resource]] to merge with
->>>>>>> 0e58bd03
     */
   def mergeUnsafe(other: Resource): Resource
 
@@ -110,8 +96,7 @@
     val telemetrySdk = Attributes(
       Attribute(TelemetrySdkName, "otel4s"),
       Attribute(TelemetrySdkLanguage, TelemetrySdkLanguageValue.Scala.value),
-      Attribute(TelemetrySdkVersion, BuildInfo.version),
-      Attribute("otel4s.platform", BuildInfo.platform),
+      Attribute(TelemetrySdkVersion, BuildInfo.version)
     )
 
     val mandatory = Attributes(
