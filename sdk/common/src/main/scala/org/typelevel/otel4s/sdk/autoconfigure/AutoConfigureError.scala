--- conflicted
+++ resolved
@@ -23,8 +23,6 @@
 
 object AutoConfigureError {
 
-<<<<<<< HEAD
-=======
   /** Creates an [[AutoConfigureError]] with the given `hint` and `cause`.
     *
     * @param hint
@@ -33,18 +31,11 @@
     * @param cause
     *   the cause
     */
->>>>>>> 5a0782c9
   def apply(
       hint: String,
       cause: Throwable
   ): AutoConfigureError =
     new AutoConfigureError(
-<<<<<<< HEAD
-      s"Cannot autoconfigure [$hint]. Cause: ${cause.getMessage}",
-      cause
-    )
-
-=======
       s"Cannot autoconfigure [$hint]. Cause: ${cause.getMessage}.",
       cause
     )
@@ -65,7 +56,6 @@
     * @param config
     *   the config
     */
->>>>>>> 5a0782c9
   def apply(
       hint: String,
       cause: Throwable,
@@ -76,12 +66,8 @@
       val params = configKeys.zipWithIndex
         .map { case (key, i) =>
           val name = key.name
-<<<<<<< HEAD
-          val value = config.getOrElse[String](key.name, "[N/A]")
-=======
           val value =
             config.get[String](key.name).toOption.flatten.getOrElse("N/A")
->>>>>>> 5a0782c9
           val idx = i + 1
           s"$idx) `$name` - $value"
         }
