/*
 * Copyright 2022 Typelevel
 *
 * Licensed under the Apache License, Version 2.0 (the "License");
 * you may not use this file except in compliance with the License.
 * You may obtain a copy of the License at
 *
 *     http://www.apache.org/licenses/LICENSE-2.0
 *
 * Unless required by applicable law or agreed to in writing, software
 * distributed under the License is distributed on an "AS IS" BASIS,
 * WITHOUT WARRANTIES OR CONDITIONS OF ANY KIND, either express or implied.
 * See the License for the specific language governing permissions and
 * limitations under the License.
 */

package org.typelevel.otel4s.sdk

import cats.Applicative
import cats.Parallel
import cats.effect.Async
import cats.effect.Resource
import cats.effect.std.Console
import cats.effect.std.Random
import cats.syntax.apply._
import cats.syntax.flatMap._
import cats.syntax.functor._
import org.typelevel.otel4s.Otel4s
import org.typelevel.otel4s.context.LocalProvider
import org.typelevel.otel4s.context.propagation.ContextPropagators
import org.typelevel.otel4s.context.propagation.TextMapPropagator
import org.typelevel.otel4s.metrics.MeterProvider
import org.typelevel.otel4s.sdk.autoconfigure.AutoConfigure
import org.typelevel.otel4s.sdk.autoconfigure.CommonConfigKeys
import org.typelevel.otel4s.sdk.autoconfigure.Config
import org.typelevel.otel4s.sdk.autoconfigure.TelemetryResourceAutoConfigure
import org.typelevel.otel4s.sdk.context.Context
import org.typelevel.otel4s.sdk.context.LocalContext
import org.typelevel.otel4s.sdk.context.LocalContextProvider
import org.typelevel.otel4s.sdk.metrics.SdkMeterProvider
import org.typelevel.otel4s.sdk.metrics.autoconfigure.MeterProviderAutoConfigure
import org.typelevel.otel4s.sdk.metrics.data.ExemplarData
import org.typelevel.otel4s.sdk.metrics.exporter.MetricExporter
import org.typelevel.otel4s.sdk.trace.SdkContextKeys
import org.typelevel.otel4s.sdk.trace.SdkTracerProvider
import org.typelevel.otel4s.sdk.trace.autoconfigure.ContextPropagatorsAutoConfigure
import org.typelevel.otel4s.sdk.trace.autoconfigure.TracerProviderAutoConfigure
import org.typelevel.otel4s.sdk.trace.exporter.SpanExporter
import org.typelevel.otel4s.sdk.trace.samplers.Sampler
import org.typelevel.otel4s.trace.TracerProvider

final class OpenTelemetrySdk[F[_]] private (
    val meterProvider: MeterProvider[F],
    val tracerProvider: TracerProvider[F],
    val propagators: ContextPropagators[Context]
)(implicit val localContext: LocalContext[F])
    extends Otel4s[F] {

  type Ctx = Context

  override def toString: String =
    s"OpenTelemetrySdk{meterProvider=$meterProvider, tracerProvider=$tracerProvider, propagators=$propagators}"
}

object OpenTelemetrySdk {

  /** Autoconfigures [[OpenTelemetrySdk]] using [[AutoConfigured.Builder]].
    *
    * @note
    *   the external components (e.g. OTLP exporter) must be registered
    *   manually. Add the `otel4s-sdk-exporter` dependency to the sbt file:
    *   {{{
    * libraryDependencies += "org.typelevel" %%% "otel4s-sdk-exporter" % "x.x.x"
    *   }}}
    *   and register the configurer manually:
    *   {{{
    * import org.typelevel.otel4s.sdk.OpenTelemetrySdk
    * import org.typelevel.otel4s.sdk.exporter.otlp.trace.autoconfigure.OtlpSpanExporterAutoConfigure
    *
    * OpenTelemetrySdk.autoConfigured[IO](_.addSpanExporterConfigurer(OtlpSpanExporterAutoConfigure[IO]))
    *   }}}
    *
    * @param customize
    *   a function for customizing the auto-configured SDK builder
    */
  def autoConfigured[F[_]: Async: Parallel: Console: LocalContextProvider](
      customize: AutoConfigured.Builder[F] => AutoConfigured.Builder[F] =
        (a: AutoConfigured.Builder[F]) => a
  ): Resource[F, AutoConfigured[F]] =
    customize(AutoConfigured.builder[F]).build

  def noop[F[_]: Applicative: LocalContext]: OpenTelemetrySdk[F] =
    new OpenTelemetrySdk[F](
      MeterProvider.noop,
      TracerProvider.noop,
      ContextPropagators.noop
    )

  /** The auto-configured [[OpenTelemetrySdk]].
    *
    * @see
    *   [[https://github.com/open-telemetry/opentelemetry-java/blob/main/sdk-extensions/autoconfigure/README.md]]
    *
    * @tparam F
    *   the higher-kinded type of a polymorphic effect
    */
  sealed trait AutoConfigured[F[_]] {

    /** The auto-configured OpenTelemetry SDK.
      */
    def sdk: OpenTelemetrySdk[F]

    /** The resource the SDK was auto-configured for.
      */
    def resource: TelemetryResource

    /** The config the SDK was auto-configured with.
      */
    def config: Config
  }

  object AutoConfigured {

    type Customizer[A] = (A, Config) => A

    sealed trait Builder[F[_]] {

      /** Sets the given config to use when resolving properties.
        *
        * @note
        *   [[addPropertiesLoader]] and [[addPropertiesCustomizer]] will have no
        *   effect if the custom config is provided.
        *
        * @param config
        *   the config to use
        */
      def withConfig(config: Config): Builder[F]

      /** Adds the properties loader. Multiple loaders will be added. The loaded
        * properties will be merged with the default config. Loaded properties
        * take precedence over the default ones.
        *
        * @param loader
        *   the additional loader to add
        */
      def addPropertiesLoader(loader: F[Map[String, String]]): Builder[F]

      /** Adds the properties customizer. Multiple customizers can be added, and
        * they will be applied in the order they were added.
        *
        * @param customizer
        *   the customizer to add
        */
      def addPropertiesCustomizer(
          customizer: Config => Map[String, String]
      ): Builder[F]

      /** Adds the meter provider builder customizer. Multiple customizers can
        * be added, and they will be applied in the order they were added.
        *
        * @param customizer
        *   the customizer to add
        */
      def addMeterProviderCustomizer(
          customizer: Customizer[SdkMeterProvider.Builder[F]]
      ): Builder[F]

      /** Adds the tracer provider builder customizer. Multiple customizers can
        * be added, and they will be applied in the order they were added.
        *
        * @param customizer
        *   the customizer to add
        */
      def addTracerProviderCustomizer(
          customizer: Customizer[SdkTracerProvider.Builder[F]]
      ): Builder[F]

      /** Adds the telemetry resource customizer. Multiple customizers can be
        * added, and they will be applied in the order they were added.
        *
        * @param customizer
        *   the customizer to add
        */
      def addResourceCustomizer(
          customizer: Customizer[TelemetryResource]
      ): Builder[F]

      /** Adds the exporter configurer. Can be used to register exporters that
        * aren't included in the SDK.
        *
        * @example
        *   Add the `otel4s-sdk-exporter` dependency to the build file:
        *   {{{
        * libraryDependencies += "org.typelevel" %%% "otel4s-sdk-exporter" % "x.x.x"
        *   }}}
        *   and register the configurer manually:
        *   {{{
        * import org.typelevel.otel4s.sdk.OpenTelemetrySdk
        * import org.typelevel.otel4s.sdk.exporter.otlp.metrics.autoconfigure.OtlpMetricExporterAutoConfigure
        *
        * OpenTelemetrySdk.autoConfigured[IO](_.addMetricExporterConfigurer(OtlpMetricExporterAutoConfigure[IO]))
        *   }}}
        *
        * @param configurer
        *   the configurer to add
        */
      def addMetricExporterConfigurer(
          configurer: AutoConfigure.Named[F, MetricExporter[F]]
      ): Builder[F]

      /** Adds the exporter configurer. Can be used to register exporters that
        * aren't included in the SDK.
        *
        * @example
        *   Add the `otel4s-sdk-exporter` dependency to the build file:
        *   {{{
        * libraryDependencies += "org.typelevel" %%% "otel4s-sdk-exporter" % "x.x.x"
        *   }}}
        *   and register the configurer manually:
        *   {{{
        * import org.typelevel.otel4s.sdk.OpenTelemetrySdk
        * import org.typelevel.otel4s.sdk.exporter.otlp.trace.autoconfigure.OtlpSpanExporterAutoConfigure
        *
        * OpenTelemetrySdk.autoConfigured[IO](_.addSpanExporterConfigurer(OtlpSpanExporterAutoConfigure[IO]))
        *   }}}
        *
        * @param configurer
        *   the configurer to add
        */
      def addSpanExporterConfigurer(
          configurer: AutoConfigure.Named[F, SpanExporter[F]]
      ): Builder[F]

      /** Adds the sampler configurer. Can be used to register samplers that
        * aren't included in the SDK.
        *
        * @param configurer
        *   the configurer to add
        */
      def addSamplerConfigurer(
          configurer: AutoConfigure.Named[F, Sampler]
      ): Builder[F]

      /** Adds the text map propagator configurer. Can be used to register
        * propagators that aren't included in the SDK.
        *
        * @param configurer
        *   the configurer to add
        */
      def addTextMapPropagatorConfigurer(
          configurer: AutoConfigure.Named[F, TextMapPropagator[Context]]
      ): Builder[F]

      /** Creates [[OpenTelemetrySdk]] using the configuration of this builder.
        */
      def build: Resource[F, AutoConfigured[F]]
    }

    /** Creates a [[Builder]].
      */
    def builder[
        F[_]: Async: Parallel: Console: LocalContextProvider
    ]: Builder[F] =
      BuilderImpl(
        customConfig = None,
        propertiesLoader = Async[F].pure(Map.empty),
        propertiesCustomizers = Nil,
        resourceCustomizer = (a, _) => a,
        meterProviderCustomizer = (a: SdkMeterProvider.Builder[F], _) => a,
        tracerProviderCustomizer = (a: SdkTracerProvider.Builder[F], _) => a,
        metricExporterConfigurers = Set.empty,
        spanExporterConfigurers = Set.empty,
        samplerConfigurers = Set.empty,
        textMapPropagatorConfigurers = Set.empty
      )

    private final case class BuilderImpl[
        F[_]: Async: Parallel: Console: LocalContextProvider
    ](
        customConfig: Option[Config],
        propertiesLoader: F[Map[String, String]],
        propertiesCustomizers: List[Config => Map[String, String]],
        resourceCustomizer: Customizer[TelemetryResource],
        meterProviderCustomizer: Customizer[SdkMeterProvider.Builder[F]],
        tracerProviderCustomizer: Customizer[SdkTracerProvider.Builder[F]],
        metricExporterConfigurers: Set[
          AutoConfigure.Named[F, MetricExporter[F]]
        ],
        spanExporterConfigurers: Set[AutoConfigure.Named[F, SpanExporter[F]]],
        samplerConfigurers: Set[AutoConfigure.Named[F, Sampler]],
        textMapPropagatorConfigurers: Set[
          AutoConfigure.Named[F, TextMapPropagator[Context]]
        ]
    ) extends Builder[F] {

      def withConfig(config: Config): Builder[F] =
        copy(customConfig = Some(config))

      def addPropertiesLoader(
          loader: F[Map[String, String]]
      ): Builder[F] =
        copy(propertiesLoader = (this.propertiesLoader, loader).mapN(_ ++ _))

      def addPropertiesCustomizer(
          customizer: Config => Map[String, String]
      ): Builder[F] =
        copy(propertiesCustomizers = this.propertiesCustomizers :+ customizer)

      def addResourceCustomizer(
          customizer: Customizer[TelemetryResource]
      ): Builder[F] =
        copy(resourceCustomizer = merge(this.resourceCustomizer, customizer))

      def addMeterProviderCustomizer(
          customizer: Customizer[SdkMeterProvider.Builder[F]]
      ): Builder[F] =
        copy(meterProviderCustomizer =
          merge(this.meterProviderCustomizer, customizer)
        )

      def addTracerProviderCustomizer(
          customizer: Customizer[SdkTracerProvider.Builder[F]]
      ): Builder[F] =
        copy(tracerProviderCustomizer =
          merge(this.tracerProviderCustomizer, customizer)
        )

      def addMetricExporterConfigurer(
          configurer: AutoConfigure.Named[F, MetricExporter[F]]
      ): Builder[F] =
        copy(metricExporterConfigurers = metricExporterConfigurers + configurer)

      def addSpanExporterConfigurer(
          configurer: AutoConfigure.Named[F, SpanExporter[F]]
      ): Builder[F] =
        copy(spanExporterConfigurers = spanExporterConfigurers + configurer)

      def addSamplerConfigurer(
          configurer: AutoConfigure.Named[F, Sampler]
      ): Builder[F] =
        copy(samplerConfigurers = samplerConfigurers + configurer)

      def addTextMapPropagatorConfigurer(
          configurer: AutoConfigure.Named[F, TextMapPropagator[Context]]
      ): Builder[F] =
        copy(textMapPropagatorConfigurers =
          textMapPropagatorConfigurers + configurer
        )

      def build: Resource[F, AutoConfigured[F]] = {
        def loadConfig: F[Config] =
          for {
            props <- propertiesLoader
            config <- Config.load(props)
          } yield propertiesCustomizers.foldLeft(config)((cfg, c) =>
            cfg.withOverrides(c(cfg))
          )

        def loadNoop(config: Config): Resource[F, AutoConfigured[F]] =
          Resource.eval(
            for {
              _ <- Console[F].println(
                s"OpenTelemetrySdk: the '${CommonConfigKeys.SdkDisabled}' set to 'true'. Using no-op implementation"
              )
              local <- LocalProvider[F, Context].local
              sdk = OpenTelemetrySdk.noop[F](Async[F], local)
              resource = TelemetryResource.empty
            } yield Impl(sdk, resource, config)
          )

        def loadSdk(
            config: Config,
            resource: TelemetryResource
        ): Resource[F, AutoConfigured[F]] = {
          def makeLocalContext = LocalProvider[F, Context].local

          Resource.eval(makeLocalContext).flatMap { implicit local =>
            Resource.eval(Random.scalaUtilRandom).flatMap { implicit random =>
              val propagatorsConfigure = ContextPropagatorsAutoConfigure[F](
                textMapPropagatorConfigurers
              )

              propagatorsConfigure.configure(config).flatMap { propagators =>
                val meterProviderConfigure = MeterProviderAutoConfigure[F](
                  resource,
                  merge(
                    (a, _) =>
                      a.withTraceContextLookup(c =>
                        c.get(SdkContextKeys.SpanContextKey)
                          .filter(_.isValid)
                          .map(ctx =>
                            ExemplarData
                              .TraceContext(ctx.traceIdHex, ctx.spanIdHex)
                          )
                      ),
                    meterProviderCustomizer
                  ),
                  metricExporterConfigurers
                )

                val tracerProviderConfigure = TracerProviderAutoConfigure[F](
                  resource,
                  propagators,
                  tracerProviderCustomizer,
                  samplerConfigurers,
                  spanExporterConfigurers
                )

                for {
                  meterProvider <- meterProviderConfigure.configure(config)
                  tracerProvider <- tracerProviderConfigure.configure(config)
<<<<<<< HEAD
                } yield new OpenTelemetrySdk(
                  meterProvider,
                  tracerProvider,
                  propagators
                )
=======
                  sdk = new OpenTelemetrySdk(
                    MeterProvider.noop,
                    tracerProvider,
                    propagators
                  )
                } yield Impl(sdk, resource, config)
>>>>>>> b5e3bed8
              }
            }
          }
        }

        for {
          config <- Resource.eval(customConfig.fold(loadConfig)(Async[F].pure))

          resource <- TelemetryResourceAutoConfigure[F]
            .configure(config)
            .map(resourceCustomizer(_, config))

          isDisabled <- Resource.eval(
            Async[F].fromEither(
              config.getOrElse(CommonConfigKeys.SdkDisabled, false)
            )
          )

          sdk <- if (isDisabled) loadNoop(config) else loadSdk(config, resource)
        } yield sdk
      }

      private def merge[A](
          first: Customizer[A],
          second: Customizer[A]
      ): Customizer[A] =
        (a, config) => second(first(a, config), config)

    }

    private final case class Impl[F[_]](
        sdk: OpenTelemetrySdk[F],
        resource: TelemetryResource,
        config: Config
    ) extends AutoConfigured[F] {
      override def toString: String =
        s"OpenTelemetrySdk.AutoConfigured{sdk=$sdk, resource=$resource}"
    }
  }

}<|MERGE_RESOLUTION|>--- conflicted
+++ resolved
@@ -409,20 +409,12 @@
                 for {
                   meterProvider <- meterProviderConfigure.configure(config)
                   tracerProvider <- tracerProviderConfigure.configure(config)
-<<<<<<< HEAD
-                } yield new OpenTelemetrySdk(
-                  meterProvider,
-                  tracerProvider,
-                  propagators
-                )
-=======
                   sdk = new OpenTelemetrySdk(
-                    MeterProvider.noop,
+                    meterProvider,
                     tracerProvider,
                     propagators
                   )
                 } yield Impl(sdk, resource, config)
->>>>>>> b5e3bed8
               }
             }
           }
