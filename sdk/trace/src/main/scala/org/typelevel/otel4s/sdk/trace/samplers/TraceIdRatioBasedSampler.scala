--- conflicted
+++ resolved
@@ -50,11 +50,7 @@
       name: String,
       spanKind: SpanKind,
       attributes: Attributes,
-<<<<<<< HEAD
-      parentLinks: Seq[LinkData]
-=======
       parentLinks: Vector[LinkData]
->>>>>>> 04fd83a5
   ): SamplingResult =
     if (math.abs(traceIdRandomPart(traceId)) < idUpperBound)
       SamplingResult.RecordAndSample
