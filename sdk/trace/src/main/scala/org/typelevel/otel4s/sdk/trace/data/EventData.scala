--- conflicted
+++ resolved
@@ -109,17 +109,9 @@
     val allAttributes = {
       val builder = Attributes.newBuilder
 
-      // exception.getClass.getCanonicalName - todo: platform specific
       builder.addOne(
-<<<<<<< HEAD
-        Attribute(
-          Keys.ExceptionType,
-          Option("exception").getOrElse("")
-        )
-=======
         SemanticAttributes.ExceptionType,
         exception.getClass.getName
->>>>>>> 0e58bd03
       )
 
       val message = exception.getMessage
