--- conflicted
+++ resolved
@@ -112,8 +112,6 @@
         |
         |OpenTelemetrySdk.autoConfigured[IO](
         |  _.addSpanExporterConfigurer(OtlpSpanExporterAutoConfigure[IO])
-<<<<<<< HEAD
-=======
         |)
         |
         |or via SdkTraces:
@@ -122,8 +120,7 @@
         |import org.typelevel.otel4s.sdk.exporter.otlp.trace.autoconfigure.OtlpSpanExporterAutoConfigure
         |
         |SdkTraces.autoConfigured[IO](
-        |  _.addExporterConfigurer(OtlpSpanExporterAutoConfigure[IO])
->>>>>>> 9ece0af0
+        |  _.addSpanExporterConfigurer(OtlpSpanExporterAutoConfigure[IO])
         |)
         |""".stripMargin
     )
