--- conflicted
+++ resolved
@@ -77,11 +77,7 @@
 
 object MetricReader {
 
-<<<<<<< HEAD
-  /** Creates a period metric reader that collect and exports metrics with the
-=======
   /** Creates a period metric reader that collects and exports metrics with the
->>>>>>> 03dd53aa
     * given interval.
     *
     * @param exporter
@@ -90,26 +86,17 @@
     * @param interval
     *   how often to export the metrics
     *
-<<<<<<< HEAD
-=======
     * @param timeout
     *   how long the export can run before it is cancelled
     *
->>>>>>> 03dd53aa
     * @tparam F
     *   the higher-kinded type of a polymorphic effect
     */
   def periodic[F[_]: Temporal: Console](
       exporter: MetricExporter[F],
-<<<<<<< HEAD
-      interval: FiniteDuration
-  ): Resource[F, MetricReader[F]] =
-    PeriodicMetricReader.create(exporter, interval)
-=======
       interval: FiniteDuration,
       timeout: FiniteDuration
   ): Resource[F, MetricReader[F]] =
     PeriodicMetricReader.create(exporter, interval, timeout)
->>>>>>> 03dd53aa
 
 }