/*
 * Copyright 2024 Typelevel
 *
 * Licensed under the Apache License, Version 2.0 (the "License");
 * you may not use this file except in compliance with the License.
 * You may obtain a copy of the License at
 *
 *     http://www.apache.org/licenses/LICENSE-2.0
 *
 * Unless required by applicable law or agreed to in writing, software
 * distributed under the License is distributed on an "AS IS" BASIS,
 * WITHOUT WARRANTIES OR CONDITIONS OF ANY KIND, either express or implied.
 * See the License for the specific language governing permissions and
 * limitations under the License.
 */

package org.typelevel.otel4s.sdk.metrics
package internal

import cats.Hash
import cats.Show
import cats.syntax.foldable._
import org.typelevel.ci.CIString

/** A description of an instrument that was registered to record measurements.
  */
private[metrics] sealed trait InstrumentDescriptor {

  /** The name of the instrument.
    *
    * @see
    *   [[https://opentelemetry.io/docs/specs/otel/metrics/sdk/#name-conflict]]
    */
  def name: CIString

  /** The description of the instrument.
    */
  def description: Option[String]

  /** The unit of the instrument.
    */
  def unit: Option[String]

  /** The advisory options influencing aggregation configuration parameters.
    */
  def advice: Option[Advice]

  /** The type of the instrument.
    */
  def instrumentType: InstrumentType

  def advice: Advice

  override final def hashCode(): Int =
    Hash[InstrumentDescriptor].hash(this)

  override final def equals(obj: Any): Boolean =
    obj match {
      case other: InstrumentDescriptor =>
        Hash[InstrumentDescriptor].eqv(this, other)
      case _ => false
    }

  override final def toString: String =
    Show[InstrumentDescriptor].show(this)
}

private[metrics] object InstrumentDescriptor {

  sealed trait Synchronous extends InstrumentDescriptor {
    def instrumentType: InstrumentType.Synchronous
  }

  sealed trait Asynchronous extends InstrumentDescriptor {
    def instrumentType: InstrumentType.Asynchronous
  }

  /** Creates an [[InstrumentDescriptor]] for a synchronous instrument.
    */
  def synchronous(
      name: CIString,
      description: Option[String],
      unit: Option[String],
<<<<<<< HEAD
      instrumentType: InstrumentType.Synchronous,
      advice: Advice = Advice.empty
  ): InstrumentDescriptor.Synchronous =
    SynchronousImpl(name, description, unit, instrumentType, advice)
=======
      advice: Option[Advice],
      instrumentType: InstrumentType.Synchronous,
  ): InstrumentDescriptor.Synchronous =
    SynchronousImpl(name, description, unit, advice, instrumentType)
>>>>>>> 86eeb612

  /** Creates an [[InstrumentDescriptor]] for a asynchronous instrument.
    */
  def asynchronous(
      name: CIString,
      description: Option[String],
      unit: Option[String],
      instrumentType: InstrumentType.Asynchronous,
      advice: Advice = Advice.empty
  ): InstrumentDescriptor.Asynchronous =
<<<<<<< HEAD
    AsynchronousImpl(name, description, unit, instrumentType, advice)
=======
    AsynchronousImpl(name, description, unit, None, instrumentType)
>>>>>>> 86eeb612

  // advice is not a part of the hash, it's intended
  implicit val instrumentDescriptorHash: Hash[InstrumentDescriptor] =
    Hash.by { descriptor =>
      (
        descriptor.name,
        descriptor.description,
        descriptor.unit,
        descriptor.advice,
        descriptor.instrumentType
      )
    }

  implicit val instrumentDescriptorShow: Show[InstrumentDescriptor] =
    Show.show { descriptor =>
      val description = descriptor.description.foldMap(d => s"description=$d, ")
      val unit = descriptor.unit.foldMap(d => s"unit=$d, ")
<<<<<<< HEAD
      s"InstrumentDescriptor{name=${descriptor.name}, $description$unit" +
        s"type=${descriptor.instrumentType}, " +
        s"advice=${descriptor.advice}}"
=======
      val advice = descriptor.advice.foldMap(a => s"advice=$a, ")
      s"InstrumentDescriptor{name=${descriptor.name}, $description$unit${advice}type=${descriptor.instrumentType}}"
>>>>>>> 86eeb612
    }

  private final case class SynchronousImpl(
      name: CIString,
      description: Option[String],
      unit: Option[String],
<<<<<<< HEAD
      instrumentType: InstrumentType.Synchronous,
      advice: Advice
=======
      advice: Option[Advice],
      instrumentType: InstrumentType.Synchronous
>>>>>>> 86eeb612
  ) extends InstrumentDescriptor.Synchronous

  private final case class AsynchronousImpl(
      name: CIString,
      description: Option[String],
      unit: Option[String],
<<<<<<< HEAD
      instrumentType: InstrumentType.Asynchronous,
      advice: Advice
=======
      advice: Option[Advice],
      instrumentType: InstrumentType.Asynchronous
>>>>>>> 86eeb612
  ) extends InstrumentDescriptor.Asynchronous

}<|MERGE_RESOLUTION|>--- conflicted
+++ resolved
@@ -49,8 +49,6 @@
     */
   def instrumentType: InstrumentType
 
-  def advice: Advice
-
   override final def hashCode(): Int =
     Hash[InstrumentDescriptor].hash(this)
 
@@ -81,17 +79,10 @@
       name: CIString,
       description: Option[String],
       unit: Option[String],
-<<<<<<< HEAD
-      instrumentType: InstrumentType.Synchronous,
-      advice: Advice = Advice.empty
-  ): InstrumentDescriptor.Synchronous =
-    SynchronousImpl(name, description, unit, instrumentType, advice)
-=======
       advice: Option[Advice],
       instrumentType: InstrumentType.Synchronous,
   ): InstrumentDescriptor.Synchronous =
     SynchronousImpl(name, description, unit, advice, instrumentType)
->>>>>>> 86eeb612
 
   /** Creates an [[InstrumentDescriptor]] for a asynchronous instrument.
     */
@@ -99,16 +90,10 @@
       name: CIString,
       description: Option[String],
       unit: Option[String],
-      instrumentType: InstrumentType.Asynchronous,
-      advice: Advice = Advice.empty
+      instrumentType: InstrumentType.Asynchronous
   ): InstrumentDescriptor.Asynchronous =
-<<<<<<< HEAD
-    AsynchronousImpl(name, description, unit, instrumentType, advice)
-=======
     AsynchronousImpl(name, description, unit, None, instrumentType)
->>>>>>> 86eeb612
 
-  // advice is not a part of the hash, it's intended
   implicit val instrumentDescriptorHash: Hash[InstrumentDescriptor] =
     Hash.by { descriptor =>
       (
@@ -124,40 +109,24 @@
     Show.show { descriptor =>
       val description = descriptor.description.foldMap(d => s"description=$d, ")
       val unit = descriptor.unit.foldMap(d => s"unit=$d, ")
-<<<<<<< HEAD
-      s"InstrumentDescriptor{name=${descriptor.name}, $description$unit" +
-        s"type=${descriptor.instrumentType}, " +
-        s"advice=${descriptor.advice}}"
-=======
       val advice = descriptor.advice.foldMap(a => s"advice=$a, ")
       s"InstrumentDescriptor{name=${descriptor.name}, $description$unit${advice}type=${descriptor.instrumentType}}"
->>>>>>> 86eeb612
     }
 
   private final case class SynchronousImpl(
       name: CIString,
       description: Option[String],
       unit: Option[String],
-<<<<<<< HEAD
-      instrumentType: InstrumentType.Synchronous,
-      advice: Advice
-=======
       advice: Option[Advice],
       instrumentType: InstrumentType.Synchronous
->>>>>>> 86eeb612
   ) extends InstrumentDescriptor.Synchronous
 
   private final case class AsynchronousImpl(
       name: CIString,
       description: Option[String],
       unit: Option[String],
-<<<<<<< HEAD
-      instrumentType: InstrumentType.Asynchronous,
-      advice: Advice
-=======
       advice: Option[Advice],
       instrumentType: InstrumentType.Asynchronous
->>>>>>> 86eeb612
   ) extends InstrumentDescriptor.Asynchronous
 
 }