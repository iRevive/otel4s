/*
 * Copyright 2024 Typelevel
 *
 * Licensed under the Apache License, Version 2.0 (the "License");
 * you may not use this file except in compliance with the License.
 * You may obtain a copy of the License at
 *
 *     http://www.apache.org/licenses/LICENSE-2.0
 *
 * Unless required by applicable law or agreed to in writing, software
 * distributed under the License is distributed on an "AS IS" BASIS,
 * WITHOUT WARRANTIES OR CONDITIONS OF ANY KIND, either express or implied.
 * See the License for the specific language governing permissions and
 * limitations under the License.
 */

package org.typelevel.otel4s.sdk.metrics.aggregation

import cats.Applicative
import cats.data.NonEmptyVector
import cats.effect.Concurrent
import org.typelevel.otel4s.Attributes
import org.typelevel.otel4s.metrics.BucketBoundaries
import org.typelevel.otel4s.metrics.MeasurementValue
import org.typelevel.otel4s.sdk.TelemetryResource
import org.typelevel.otel4s.sdk.common.InstrumentationScope
import org.typelevel.otel4s.sdk.context.Context
import org.typelevel.otel4s.sdk.metrics.Aggregation
import org.typelevel.otel4s.sdk.metrics.InstrumentType
import org.typelevel.otel4s.sdk.metrics.data.AggregationTemporality
import org.typelevel.otel4s.sdk.metrics.data.MetricData
import org.typelevel.otel4s.sdk.metrics.data.PointData
import org.typelevel.otel4s.sdk.metrics.data.TimeWindow
import org.typelevel.otel4s.sdk.metrics.exemplar.Reservoirs
import org.typelevel.otel4s.sdk.metrics.internal.AsynchronousMeasurement
import org.typelevel.otel4s.sdk.metrics.internal.InstrumentDescriptor
import org.typelevel.otel4s.sdk.metrics.internal.MetricDescriptor

/** Aggregators are responsible for holding aggregated values and taking a
  * snapshot of these values upon export.
  *
  * @see
  *   [[https://opentelemetry.io/docs/specs/otel/metrics/sdk/#aggregation]]
  */
private[metrics] object Aggregator {

  /** An aggregator for synchronous instruments:
    *   - Counter
    *   - UpDownCounter
    *   - Histogram
    *   - Gauge
    *
    * @tparam F
    *   the higher-kinded type of a polymorphic effect
    *
    * @tparam A
    *   the type of the values to record
    */
  trait Synchronous[F[_], A] {
    type Point <: PointData

    /** Creates an empty accumulator to aggregate measurements.
      */
    def createAccumulator: F[Aggregator.Accumulator[F, A, Point]]

    /** Returns the MetricData using the given values.
      *
      * @param resource
      *   the resource to associate the `MetricData` with
      *
      * @param scope
      *   the instrumentation scope to associate the `MetricData` with
      *
      * @param descriptor
      *   the descriptor of the instrument
      *
      * @param points
      *   the measurements to create a `MetricData` with
      *
      * @param temporality
      *   the aggregation temporality of the resulting `MetricData`
      */
    def toMetricData(
        resource: TelemetryResource,
        scope: InstrumentationScope,
        descriptor: MetricDescriptor,
        points: NonEmptyVector[Point],
        temporality: AggregationTemporality
    ): F[MetricData]
  }

  /** An aggregator for asynchronous instruments:
    *   - ObservableCounter
    *   - ObservableUpDownCounter
    *   - ObservableGauge
    *
    * @tparam F
    *   the higher-kinded type of a polymorphic effect
    *
    * @tparam A
    *   the type of the values to record
    */
  trait Asynchronous[F[_], A] {

    /** Returns a new delta aggregation by comparing two cumulative
      * measurements.
      *
      * @param previous
      *   the previously captured measurement
      *
      * @param current
      *   the newly captured (delta) measurement
      */
    def diff(
        previous: AsynchronousMeasurement[A],
        current: AsynchronousMeasurement[A]
    ): AsynchronousMeasurement[A]

    /** Returns the `MetricData` using the given values.
      *
      * @param resource
      *   the resource to associate the `MetricData` with
      *
      * @param scope
      *   the instrumentation scope to associate the `MetricData` with
      *
      * @param descriptor
      *   the descriptor of the instrument
      *
      * @param measurements
      *   the measurements to create a `MetricData` with
      *
      * @param temporality
      *   the aggregation temporality of the resulting `MetricData`
      */
    def toMetricData(
        resource: TelemetryResource,
        scope: InstrumentationScope,
        descriptor: MetricDescriptor,
        measurements: NonEmptyVector[AsynchronousMeasurement[A]],
        temporality: AggregationTemporality
    ): F[MetricData]
  }

  /** Records incoming raw values (measurements) and aggregates them into the
    * `P` (PointData).
    *
    * Used by the synchronous instruments.
    *
    * @tparam F
    *   the higher-kinded type of a polymorphic effect
    *
    * @tparam A
    *   the type of the values to record
    *
    * @tparam P
    *   the type of the aggregated PointData
    */
  trait Accumulator[F[_], A, P <: PointData] {

    /** Creates a `PointData` using accumulated data.
      *
      * @param timeWindow
      *   the time window to associate the points with
      *
      * @param attributes
      *   the attributes to associate the points with
      *
      * @param reset
      *   whether to reset the internal state
      */
    def aggregate(
        timeWindow: TimeWindow,
        attributes: Attributes,
        reset: Boolean
    ): F[Option[P]]

    /** Records the value.
      *
      * @param value
      *   the value to record
      *
      * @param attributes
      *   the attributes to record by the exemplar reservoir
      *
      * @param context
      *   the context to record by the exemplar reservoir
      */
    def record(
        value: A,
        attributes: Attributes,
        context: Context
    ): F[Unit]
  }

  /** Creates a [[Synchronous]] aggregator based on the given `aggregation`.
    *
    * @param reservoirs
    *   the allocator of exemplar reservoirs
    *
    * @param aggregation
    *   the aggregation to use
    *
    * @param descriptor
    *   the descriptor of the instrument
    *
    * @tparam F
    *   the higher-kinded type of a polymorphic effect
    *
    * @tparam A
    *   the type of the values to record
    */
  def synchronous[F[_]: Concurrent, A: MeasurementValue: Numeric](
      reservoirs: Reservoirs[F],
      aggregation: Aggregation.Synchronous,
      descriptor: InstrumentDescriptor.Synchronous
  ): Aggregator.Synchronous[F, A] = {
    def fixedReservoirSize: Int =
      Runtime.getRuntime.availableProcessors

    def sum: Aggregator.Synchronous[F, A] =
      SumAggregator.synchronous(reservoirs, fixedReservoirSize)

    def lastValue: Aggregator.Synchronous[F, A] =
      LastValueAggregator.synchronous(reservoirs, fixedReservoirSize)

    def histogram(boundaries: BucketBoundaries): Aggregator.Synchronous[F, A] =
      ExplicitBucketHistogramAggregator(reservoirs, boundaries)

    aggregation match {
      case Aggregation.Default =>
        descriptor.instrumentType match {
          case InstrumentType.Counter       => sum
          case InstrumentType.UpDownCounter => sum
          case InstrumentType.Gauge         => lastValue
          case InstrumentType.Histogram =>
<<<<<<< HEAD
            val boundaries = descriptor.advice.explicitBoundaries
              .getOrElse(Aggregation.Defaults.Boundaries)
=======
            val boundaries = descriptor.advice
              .flatMap(_.explicitBucketBoundaries)
              .getOrElse(Aggregation.Defaults.Boundaries)

>>>>>>> 86eeb612
            histogram(boundaries)
        }

      case Aggregation.Sum       => sum
      case Aggregation.LastValue => lastValue

      case Aggregation.ExplicitBucketHistogram(boundaries) =>
        histogram(boundaries)

      case Aggregation.Base2ExponentialHistogram(_, _) =>
        ???
    }
  }

  /** Creates an [[Asynchronous]] aggregator based on the given `aggregation`.
    *
    * @param aggregation
    *   the aggregation to use
    *
    * @param descriptor
    *   the descriptor of the instrument
    *
    * @tparam F
    *   the higher-kinded type of a polymorphic effect
    *
    * @tparam A
    *   the type of the values to record
    */
  def asynchronous[F[_]: Applicative, A: MeasurementValue: Numeric](
      aggregation: Aggregation.Asynchronous,
      descriptor: InstrumentDescriptor.Asynchronous
  ): Aggregator.Asynchronous[F, A] = {
    def sum: Aggregator.Asynchronous[F, A] =
      SumAggregator.asynchronous[F, A]

    def lastValue: Aggregator.Asynchronous[F, A] =
      LastValueAggregator.asynchronous[F, A]

    aggregation match {
      case Aggregation.Default =>
        descriptor.instrumentType match {
          case InstrumentType.ObservableCounter       => sum
          case InstrumentType.ObservableUpDownCounter => sum
          case InstrumentType.ObservableGauge         => lastValue
        }

      case Aggregation.Sum       => sum
      case Aggregation.LastValue => lastValue
    }
  }

}<|MERGE_RESOLUTION|>--- conflicted
+++ resolved
@@ -234,15 +234,10 @@
           case InstrumentType.UpDownCounter => sum
           case InstrumentType.Gauge         => lastValue
           case InstrumentType.Histogram =>
-<<<<<<< HEAD
-            val boundaries = descriptor.advice.explicitBoundaries
-              .getOrElse(Aggregation.Defaults.Boundaries)
-=======
             val boundaries = descriptor.advice
               .flatMap(_.explicitBucketBoundaries)
               .getOrElse(Aggregation.Defaults.Boundaries)
 
->>>>>>> 86eeb612
             histogram(boundaries)
         }
 
