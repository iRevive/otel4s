/*
 * Copyright 2022 Typelevel
 *
 * Licensed under the Apache License, Version 2.0 (the "License");
 * you may not use this file except in compliance with the License.
 * You may obtain a copy of the License at
 *
 *     http://www.apache.org/licenses/LICENSE-2.0
 *
 * Unless required by applicable law or agreed to in writing, software
 * distributed under the License is distributed on an "AS IS" BASIS,
 * WITHOUT WARRANTIES OR CONDITIONS OF ANY KIND, either express or implied.
 * See the License for the specific language governing permissions and
 * limitations under the License.
 */

package org.typelevel.otel4s
package java

<<<<<<< HEAD
import io.opentelemetry.context.{Context => JContext}
=======
import cats.effect.kernel.Sync
>>>>>>> 04593ed5
import io.opentelemetry.context.propagation.{
  ContextPropagators => JContextPropagators
}
import org.typelevel.otel4s.java.context.Context

<<<<<<< HEAD
private[java] class ContextPropagatorsImpl(
    propagators: JContextPropagators,
    toJContext: Vault => JContext,
    fromJContext: JContext => Vault
) extends ContextPropagators[Vault] {
  val textMapPropagator: TextMapPropagator[Vault] =
    new TextMapPropagatorImpl(
      propagators.getTextMapPropagator,
      toJContext,
      fromJContext
    )
=======
private[java] class ContextPropagatorsImpl[F[_]: Sync](
    propagators: JContextPropagators
) extends ContextPropagators[F, Context] {
  val textMapPropagator: TextMapPropagator[F, Context] =
    new TextMapPropagatorImpl(propagators.getTextMapPropagator)
>>>>>>> 04593ed5
}<|MERGE_RESOLUTION|>--- conflicted
+++ resolved
@@ -17,33 +17,14 @@
 package org.typelevel.otel4s
 package java
 
-<<<<<<< HEAD
-import io.opentelemetry.context.{Context => JContext}
-=======
-import cats.effect.kernel.Sync
->>>>>>> 04593ed5
 import io.opentelemetry.context.propagation.{
   ContextPropagators => JContextPropagators
 }
 import org.typelevel.otel4s.java.context.Context
 
-<<<<<<< HEAD
 private[java] class ContextPropagatorsImpl(
-    propagators: JContextPropagators,
-    toJContext: Vault => JContext,
-    fromJContext: JContext => Vault
-) extends ContextPropagators[Vault] {
-  val textMapPropagator: TextMapPropagator[Vault] =
-    new TextMapPropagatorImpl(
-      propagators.getTextMapPropagator,
-      toJContext,
-      fromJContext
-    )
-=======
-private[java] class ContextPropagatorsImpl[F[_]: Sync](
     propagators: JContextPropagators
-) extends ContextPropagators[F, Context] {
-  val textMapPropagator: TextMapPropagator[F, Context] =
+) extends ContextPropagators[Context] {
+  val textMapPropagator: TextMapPropagator[Context] =
     new TextMapPropagatorImpl(propagators.getTextMapPropagator)
->>>>>>> 04593ed5
 }