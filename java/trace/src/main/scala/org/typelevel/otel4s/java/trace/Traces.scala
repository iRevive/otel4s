--- conflicted
+++ resolved
@@ -34,13 +34,8 @@
 
   def local[F[_]: Sync: LocalContext](
       jOtel: JOpenTelemetry,
-<<<<<<< HEAD
-      propagators: ContextPropagators[Vault]
-  )(implicit F: Sync[F], L: Local[F, Vault]): Traces[F] = {
-=======
-      propagators: ContextPropagators[F, Context]
+      propagators: ContextPropagators[Context]
   ): Traces[F] = {
->>>>>>> 04593ed5
     val provider =
       TracerProviderImpl.local(jOtel.getTracerProvider, propagators)
     new Traces[F] {
@@ -50,11 +45,7 @@
 
   def ioLocal[F[_]: LiftIO: Sync](
       jOtel: JOpenTelemetry,
-<<<<<<< HEAD
-      propagators: ContextPropagators[Vault]
-=======
-      propagators: ContextPropagators[F, Context]
->>>>>>> 04593ed5
+      propagators: ContextPropagators[Context]
   ): F[Traces[F]] =
     IOLocal(Context.root)
       .map { implicit ioLocal: IOLocal[Context] =>
