/*
 * Copyright 2022 Typelevel
 *
 * Licensed under the Apache License, Version 2.0 (the "License");
 * you may not use this file except in compliance with the License.
 * You may obtain a copy of the License at
 *
 *     http://www.apache.org/licenses/LICENSE-2.0
 *
 * Unless required by applicable law or agreed to in writing, software
 * distributed under the License is distributed on an "AS IS" BASIS,
 * WITHOUT WARRANTIES OR CONDITIONS OF ANY KIND, either express or implied.
 * See the License for the specific language governing permissions and
 * limitations under the License.
 */

package org.typelevel.otel4s.java
package trace

import cats.~>
import cats.arrow.FunctionK
import cats.effect.Resource
import cats.effect.Sync
import cats.syntax.flatMap._
import cats.syntax.foldable._
import cats.syntax.functor._
import io.opentelemetry.api.trace.{Span => JSpan}
import io.opentelemetry.api.trace.{SpanBuilder => JSpanBuilder}
import io.opentelemetry.api.trace.{SpanKind => JSpanKind}
import io.opentelemetry.api.trace.{Tracer => JTracer}
import io.opentelemetry.context.{Context => JContext}
import org.typelevel.otel4s.Attribute
import org.typelevel.otel4s.trace.Span
import org.typelevel.otel4s.trace.SpanBuilder
import org.typelevel.otel4s.trace.SpanContext
import org.typelevel.otel4s.trace.SpanFinalizer
import org.typelevel.otel4s.trace.SpanFinalizer.Strategy
import org.typelevel.otel4s.trace.SpanKind

import scala.concurrent.duration.FiniteDuration

private[java] final case class SpanBuilderImpl[F[_]: Sync, Res <: Span[F]](
    jTracer: JTracer,
    name: String,
    scope: TraceScope[F],
    runner: SpanBuilderImpl.Runner[F, Res],
    parent: SpanBuilderImpl.Parent = SpanBuilderImpl.Parent.Propagate,
    finalizationStrategy: SpanFinalizer.Strategy =
      SpanFinalizer.Strategy.reportAbnormal,
    kind: Option[SpanKind] = None,
    links: Seq[(SpanContext, Seq[Attribute[_]])] = Nil,
    attributes: Seq[Attribute[_]] = Nil,
    startTimestamp: Option[FiniteDuration] = None
) extends SpanBuilder[F] {
  type Result = Res

  import SpanBuilderImpl._

  def withSpanKind(spanKind: SpanKind): Builder =
    copy(kind = Some(spanKind))

  def addAttribute[A](attribute: Attribute[A]): Builder =
    copy(attributes = attributes :+ attribute)

  def addAttributes(attributes: Attribute[_]*): Builder =
    copy(attributes = attributes ++ attributes)

  def addLink(
      spanContext: SpanContext,
      attributes: Attribute[_]*
  ): Builder =
    copy(links = links :+ (spanContext, attributes))

  def root: Builder =
    copy(parent = Parent.Root)

  def withParent(parent: SpanContext): Builder =
    copy(parent = Parent.Explicit(parent))

  def withStartTimestamp(timestamp: FiniteDuration): Builder =
    copy(startTimestamp = Some(timestamp))

  def withFinalizationStrategy(
      strategy: SpanFinalizer.Strategy
  ): Builder =
    copy(finalizationStrategy = strategy)

<<<<<<< HEAD
  def startUnmanaged: F[Span[F]] = {
    parentContext.flatMap {
      case Some(parent) =>
        for {
          back <- startSpan(makeJBuilder(parent), TimestampSelect.Delegate)
        } yield Span.fromBackend(back)

      case None =>
        Sync[F].pure(Span.fromBackend(Span.Backend.noop))
    }
  }

  def use[A](f: Span[F] => F[A]): F[A] =
    start.use { case (span, nt) => nt(f(span)) }

  def surround[A](fa: F[A]): F[A] =
    start.surround(fa)

  private def start: Resource[F, (Span[F], F ~> F)] =
    Resource.eval(parentContext).flatMap {
      case Some(parent) =>
        for {
          (back, nt) <- startManaged(
            makeJBuilder(parent),
            TimestampSelect.Explicit
          )
        } yield (Span.fromBackend(back), nt)

      case None =>
        Resource.pure((Span.fromBackend(Span.Backend.noop), FunctionK.id))
    }

  /*
  def startResource[A](
=======
  def wrapResource[A](
>>>>>>> 48ecdf4b
      resource: Resource[F, A]
  )(implicit ev: Result =:= Span[F]): SpanBuilder.Aux[F, Span.Res[F, A]] =
    copy(runner = SpanBuilderImpl.Runner.resource(resource, jTracer))

  def startUnmanaged(implicit ev: Result =:= Span[F]): F[Span[F]] = {
    parentContext.flatMap {
      case Some(parent) =>
        for {
          back <- Runner.startSpan(
            makeJBuilder(parent),
            TimestampSelect.Delegate,
            startTimestamp
          )
        } yield Span.fromBackend(back)

      case None =>
        Sync[F].pure(Span.fromBackend(Span.Backend.noop))
    }
  }
   */

<<<<<<< HEAD
  private def startManaged(
      builder: JSpanBuilder,
      timestampSelect: TimestampSelect
  ): Resource[F, (SpanBackendImpl[F], F ~> F)] = {

    def acquire: F[SpanBackendImpl[F]] =
      startSpan(builder, timestampSelect)

    def release(backend: Span.Backend[F], ec: Resource.ExitCase): F[Unit] = {
      def end: F[Unit] =
        timestampSelect match {
          case TimestampSelect.Explicit =>
            for {
              now <- Sync[F].realTime
              _ <- backend.end(now)
            } yield ()

          case TimestampSelect.Delegate =>
            backend.end
        }

      for {
        _ <- finalizationStrategy
          .lift(ec)
          .foldMapM(SpanFinalizer.run(backend, _))
        _ <- end
      } yield ()
    }

    for {
      backend <- Resource.makeCase(acquire) { case (b, ec) => release(b, ec) }
      nt <- Resource.eval(scope.makeScope(backend.jSpan))
    } yield (backend, nt)
  }

  private def startSpan(
      builder: JSpanBuilder,
      timestampSelect: TimestampSelect
  ): F[SpanBackendImpl[F]] =
    for {
      builder <- timestampSelect match {
        case TimestampSelect.Explicit if startTimestamp.isEmpty =>
          for {
            now <- Sync[F].realTime
          } yield builder.setStartTimestamp(now.length, now.unit)

        case _ =>
          Sync[F].pure(builder)
      }
      jSpan <- Sync[F].delay(builder.startSpan())
    } yield new SpanBackendImpl(
      jSpan,
      WrappedSpanContext(jSpan.getSpanContext)
    )

=======
  def start: Resource[F, Res] =
    Resource.eval(parentContext).flatMap { parent =>
      runner.start(
        parent.map(p => (makeJBuilder(p), p)),
        startTimestamp,
        finalizationStrategy,
        scope
      )
    }

>>>>>>> 48ecdf4b
  private def makeJBuilder(parent: JContext): JSpanBuilder = {
    val b = jTracer
      .spanBuilder(name)
      .setAllAttributes(Conversions.toJAttributes(attributes))
      .setParent(parent)

    kind.foreach(k => b.setSpanKind(toJSpanKind(k)))
    startTimestamp.foreach(d => b.setStartTimestamp(d.length, d.unit))
    links.foreach { case (ctx, attributes) =>
      b.addLink(
        WrappedSpanContext.unwrap(ctx),
        Conversions.toJAttributes(attributes)
      )
    }

    b
  }

  private def parentContext: F[Option[JContext]] =
    parent match {
      case Parent.Root =>
        scope.current.flatMap {
          case TraceScope.Scope.Root(ctx) =>
            Sync[F].pure(Some(ctx))

          case TraceScope.Scope.Span(_, _, _) =>
            scope.root.map(s => Some(s.ctx))

          case TraceScope.Scope.Noop =>
            Sync[F].pure(None)
        }

      case Parent.Propagate =>
        scope.current.map {
          case TraceScope.Scope.Root(ctx)       => Some(ctx)
          case TraceScope.Scope.Span(ctx, _, _) => Some(ctx)
          case TraceScope.Scope.Noop            => None
        }

      case Parent.Explicit(parent) =>
        def parentSpan = JSpan.wrap(WrappedSpanContext.unwrap(parent))
        scope.current.map {
          case TraceScope.Scope.Root(ctx)       => Some(ctx.`with`(parentSpan))
          case TraceScope.Scope.Span(ctx, _, _) => Some(ctx.`with`(parentSpan))
          case TraceScope.Scope.Noop            => None
        }
    }
}

private[java] object SpanBuilderImpl {

  sealed trait Runner[F[_], Res] {
    def start(
        builder: Option[(JSpanBuilder, JContext)],
        startTimestamp: Option[FiniteDuration],
        finalizationStrategy: SpanFinalizer.Strategy,
        scope: TraceScope[F]
    ): Resource[F, Res]
  }

  object Runner {

    def span[F[_]: Sync]: Runner[F, Span[F]] =
      new Runner[F, Span[F]] {
        def start(
            builder: Option[(JSpanBuilder, JContext)],
            startTimestamp: Option[FiniteDuration],
            finalizationStrategy: SpanFinalizer.Strategy,
            scope: TraceScope[F]
        ): Resource[F, Span[F]] =
          builder match {
            case Some((builder, _)) =>
              for {
                back <- startManaged(
                  builder,
                  TimestampSelect.Explicit,
                  startTimestamp,
                  finalizationStrategy,
                  scope
                )
              } yield Span.fromBackend(back)

            case None =>
              Resource.pure(Span.fromBackend(Span.Backend.noop))
          }
      }

    def resource[F[_]: Sync, A](
        resource: Resource[F, A],
        jTracer: JTracer
    ): Runner[F, Span.Res[F, A]] =
      new Runner[F, Span.Res[F, A]] {
        def start(
            builder: Option[(JSpanBuilder, JContext)],
            startTimestamp: Option[FiniteDuration],
            finalizationStrategy: Strategy,
            scope: TraceScope[F]
        ): Resource[F, Span.Res[F, A]] = {
          def child(name: String, parent: JContext) =
            startManaged(
              jTracer.spanBuilder(name).setParent(parent),
              TimestampSelect.Explicit,
              startTimestamp,
              finalizationStrategy,
              scope
            )

          builder match {
            case Some((builder, parent)) =>
              for {
                rootBackend <- startManaged(
                  builder,
                  TimestampSelect.Explicit,
                  startTimestamp,
                  finalizationStrategy,
                  scope
                )

                rootCtx <- Resource.pure(parent.`with`(rootBackend.jSpan))

                result <- Resource.make(
                  child("acquire", rootCtx).surround(resource.allocated)
                ) { case (_, release) =>
                  child("release", rootCtx).surround(release)
                }

                useSpanBackend <- child("use", rootCtx)
              } yield Span.Res.fromBackend(result._1, useSpanBackend)

            case None =>
              resource.map(a => Span.Res.fromBackend(a, Span.Backend.noop))
          }
        }

      }

    private def startManaged[F[_]: Sync](
        builder: JSpanBuilder,
        timestampSelect: TimestampSelect,
        startTimestamp: Option[FiniteDuration],
        finalizationStrategy: SpanFinalizer.Strategy,
        scope: TraceScope[F]
    ): Resource[F, SpanBackendImpl[F]] = {

      def acquire: F[SpanBackendImpl[F]] =
        startSpan(builder, timestampSelect, startTimestamp)

      def release(backend: Span.Backend[F], ec: Resource.ExitCase): F[Unit] = {
        def end: F[Unit] =
          timestampSelect match {
            case TimestampSelect.Explicit =>
              for {
                now <- Sync[F].realTime
                _ <- backend.end(now)
              } yield ()

            case TimestampSelect.Delegate =>
              backend.end
          }

        for {
          _ <- finalizationStrategy
            .lift(ec)
            .foldMapM(SpanFinalizer.run(backend, _))
          _ <- end
        } yield ()
      }

      for {
        backend <- Resource.makeCase(acquire) { case (b, ec) => release(b, ec) }
        _ <- scope.makeScope(backend.jSpan)
      } yield backend
    }

    def startSpan[F[_]: Sync](
        builder: JSpanBuilder,
        timestampSelect: TimestampSelect,
        startTimestamp: Option[FiniteDuration]
    ): F[SpanBackendImpl[F]] =
      for {
        builder <- timestampSelect match {
          case TimestampSelect.Explicit if startTimestamp.isEmpty =>
            for {
              now <- Sync[F].realTime
            } yield builder.setStartTimestamp(now.length, now.unit)

          case _ =>
            Sync[F].pure(builder)
        }
        jSpan <- Sync[F].delay(builder.startSpan())
      } yield new SpanBackendImpl(
        jSpan,
        WrappedSpanContext(jSpan.getSpanContext)
      )
  }

  sealed trait TimestampSelect
  object TimestampSelect {

    /** Relies on `start` timestamp from `SpanBuilder` if defined and
      * `Clock[F].realTime` otherwise.
      *
      * Relies on `Clock[F].realTime` for the `end` timestamp.
      */
    case object Explicit extends TimestampSelect

    /** The `start` and `end` timestamps are delegated to `JSpan` and managed by
      * `startSpan()` and `end()` methods.
      *
      * The explicitly configured `start` timestamp in the `SpanBuilder` is
      * respected.
      */
    case object Delegate extends TimestampSelect
  }

  sealed trait Parent
  object Parent {
    case object Propagate extends Parent
    case object Root extends Parent
    final case class Explicit(parent: SpanContext) extends Parent
  }

  private def toJSpanKind(spanKind: SpanKind): JSpanKind =
    spanKind match {
      case SpanKind.Internal => JSpanKind.INTERNAL
      case SpanKind.Server   => JSpanKind.SERVER
      case SpanKind.Client   => JSpanKind.CLIENT
      case SpanKind.Producer => JSpanKind.PRODUCER
      case SpanKind.Consumer => JSpanKind.CONSUMER
    }

}<|MERGE_RESOLUTION|>--- conflicted
+++ resolved
@@ -85,44 +85,7 @@
   ): Builder =
     copy(finalizationStrategy = strategy)
 
-<<<<<<< HEAD
-  def startUnmanaged: F[Span[F]] = {
-    parentContext.flatMap {
-      case Some(parent) =>
-        for {
-          back <- startSpan(makeJBuilder(parent), TimestampSelect.Delegate)
-        } yield Span.fromBackend(back)
-
-      case None =>
-        Sync[F].pure(Span.fromBackend(Span.Backend.noop))
-    }
-  }
-
-  def use[A](f: Span[F] => F[A]): F[A] =
-    start.use { case (span, nt) => nt(f(span)) }
-
-  def surround[A](fa: F[A]): F[A] =
-    start.surround(fa)
-
-  private def start: Resource[F, (Span[F], F ~> F)] =
-    Resource.eval(parentContext).flatMap {
-      case Some(parent) =>
-        for {
-          (back, nt) <- startManaged(
-            makeJBuilder(parent),
-            TimestampSelect.Explicit
-          )
-        } yield (Span.fromBackend(back), nt)
-
-      case None =>
-        Resource.pure((Span.fromBackend(Span.Backend.noop), FunctionK.id))
-    }
-
-  /*
-  def startResource[A](
-=======
   def wrapResource[A](
->>>>>>> 48ecdf4b
       resource: Resource[F, A]
   )(implicit ev: Result =:= Span[F]): SpanBuilder.Aux[F, Span.Res[F, A]] =
     copy(runner = SpanBuilderImpl.Runner.resource(resource, jTracer))
@@ -142,65 +105,23 @@
         Sync[F].pure(Span.fromBackend(Span.Backend.noop))
     }
   }
-   */
-
-<<<<<<< HEAD
-  private def startManaged(
-      builder: JSpanBuilder,
-      timestampSelect: TimestampSelect
-  ): Resource[F, (SpanBackendImpl[F], F ~> F)] = {
-
-    def acquire: F[SpanBackendImpl[F]] =
-      startSpan(builder, timestampSelect)
-
-    def release(backend: Span.Backend[F], ec: Resource.ExitCase): F[Unit] = {
-      def end: F[Unit] =
-        timestampSelect match {
-          case TimestampSelect.Explicit =>
-            for {
-              now <- Sync[F].realTime
-              _ <- backend.end(now)
-            } yield ()
-
-          case TimestampSelect.Delegate =>
-            backend.end
-        }
-
-      for {
-        _ <- finalizationStrategy
-          .lift(ec)
-          .foldMapM(SpanFinalizer.run(backend, _))
-        _ <- end
-      } yield ()
-    }
-
-    for {
-      backend <- Resource.makeCase(acquire) { case (b, ec) => release(b, ec) }
-      nt <- Resource.eval(scope.makeScope(backend.jSpan))
-    } yield (backend, nt)
-  }
-
-  private def startSpan(
-      builder: JSpanBuilder,
-      timestampSelect: TimestampSelect
-  ): F[SpanBackendImpl[F]] =
-    for {
-      builder <- timestampSelect match {
-        case TimestampSelect.Explicit if startTimestamp.isEmpty =>
-          for {
-            now <- Sync[F].realTime
-          } yield builder.setStartTimestamp(now.length, now.unit)
-
-        case _ =>
-          Sync[F].pure(builder)
-      }
-      jSpan <- Sync[F].delay(builder.startSpan())
-    } yield new SpanBackendImpl(
-      jSpan,
-      WrappedSpanContext(jSpan.getSpanContext)
-    )
-
-=======
+
+  def use[A](f: Span[F] => F[A]): F[A] =
+    start.use { case (span, nt) => nt(f(span)) }
+
+  def surround[A](fa: F[A]): F[A] =
+    start.surround(fa)
+
+  private def start: Resource[F, (Span[F], F ~> F)] =
+    Resource.eval(parentContext).flatMap {
+      case Some(parent) =>
+        for {
+          (back, nt) <- startManaged(
+            makeJBuilder(parent),
+            TimestampSelect.Explicit
+          )
+        } yield (Span.fromBackend(back), nt)
+
   def start: Resource[F, Res] =
     Resource.eval(parentContext).flatMap { parent =>
       runner.start(
@@ -211,7 +132,6 @@
       )
     }
 
->>>>>>> 48ecdf4b
   private def makeJBuilder(parent: JContext): JSpanBuilder = {
     val b = jTracer
       .spanBuilder(name)
@@ -295,11 +215,12 @@
               } yield Span.fromBackend(back)
 
             case None =>
-              Resource.pure(Span.fromBackend(Span.Backend.noop))
+              Resource.pure((Span.fromBackend(Span.Backend.noop), FunctionK.id))
           }
       }
 
-    def resource[F[_]: Sync, A](
+    /*
+  def resource[F[_]: Sync, A](
         resource: Resource[F, A],
         jTracer: JTracer
     ): Runner[F, Span.Res[F, A]] =
@@ -345,6 +266,7 @@
               resource.map(a => Span.Res.fromBackend(a, Span.Backend.noop))
           }
         }
+   */
 
       }
 
@@ -354,7 +276,7 @@
         startTimestamp: Option[FiniteDuration],
         finalizationStrategy: SpanFinalizer.Strategy,
         scope: TraceScope[F]
-    ): Resource[F, SpanBackendImpl[F]] = {
+    ): Resource[F, (SpanBackendImpl[F], F ~> F)] = {
 
       def acquire: F[SpanBackendImpl[F]] =
         startSpan(builder, timestampSelect, startTimestamp)
@@ -382,8 +304,8 @@
 
       for {
         backend <- Resource.makeCase(acquire) { case (b, ec) => release(b, ec) }
-        _ <- scope.makeScope(backend.jSpan)
-      } yield backend
+        nt <- Resource.eval(scope.makeScope(backend.jSpan))
+      } yield (backend, nt)
     }
 
     def startSpan[F[_]: Sync](
