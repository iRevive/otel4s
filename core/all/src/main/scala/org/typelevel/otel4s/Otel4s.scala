/*
 * Copyright 2022 Typelevel
 *
 * Licensed under the Apache License, Version 2.0 (the "License");
 * you may not use this file except in compliance with the License.
 * You may obtain a copy of the License at
 *
 *     http://www.apache.org/licenses/LICENSE-2.0
 *
 * Unless required by applicable law or agreed to in writing, software
 * distributed under the License is distributed on an "AS IS" BASIS,
 * WITHOUT WARRANTIES OR CONDITIONS OF ANY KIND, either express or implied.
 * See the License for the specific language governing permissions and
 * limitations under the License.
 */

package org.typelevel.otel4s

import cats.mtl.Local
import org.typelevel.otel4s.baggage.BaggageManager
import org.typelevel.otel4s.context.propagation.ContextPropagators
import org.typelevel.otel4s.logs.LoggerProvider
import org.typelevel.otel4s.metrics.MeterProvider
import org.typelevel.otel4s.trace.TracerProvider

sealed trait Otel4s[F[_]] {

  /** The type of context used by telemetry components. */
  type Ctx

  /** The [[cats.mtl.Local `Local`]] context. */
  implicit def localContext: Local[F, Ctx]

  /** The registered propagators. */
  def propagators: ContextPropagators[Ctx]

  /** A registry for creating named meters. */
  def meterProvider: MeterProvider[F]

  /** An entry point of the tracing API. */
  def tracerProvider: TracerProvider[F]

  /** A utility for accessing and modifying [[baggage.Baggage `Baggage`]]. */
  def baggageManager: BaggageManager[F]
<<<<<<< HEAD

  /** An entry point of the logging API for bridging logs into OpenTelemetry.
    *
    * @note
    *   the logs bridge API exists to enable bridging logs from other log frameworks (e.g. SLF4J, Log4j, JUL, Logback,
    *   etc) into OpenTelemetry and is '''NOT''' a replacement log API.
    */
  def loggerProvider: LoggerProvider[F, Ctx]
=======
}

object Otel4s {
  private[otel4s] trait Unsealed[F[_]] extends Otel4s[F]
>>>>>>> 9f8ae268
}<|MERGE_RESOLUTION|>--- conflicted
+++ resolved
@@ -42,7 +42,6 @@
 
   /** A utility for accessing and modifying [[baggage.Baggage `Baggage`]]. */
   def baggageManager: BaggageManager[F]
-<<<<<<< HEAD
 
   /** An entry point of the logging API for bridging logs into OpenTelemetry.
     *
@@ -51,10 +50,8 @@
     *   etc) into OpenTelemetry and is '''NOT''' a replacement log API.
     */
   def loggerProvider: LoggerProvider[F, Ctx]
-=======
 }
 
 object Otel4s {
   private[otel4s] trait Unsealed[F[_]] extends Otel4s[F]
->>>>>>> 9f8ae268
 }