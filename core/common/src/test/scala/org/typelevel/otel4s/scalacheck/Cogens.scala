/*
 * Copyright 2022 Typelevel
 *
 * Licensed under the Apache License, Version 2.0 (the "License");
 * you may not use this file except in compliance with the License.
 * You may obtain a copy of the License at
 *
 *     http://www.apache.org/licenses/LICENSE-2.0
 *
 * Unless required by applicable law or agreed to in writing, software
 * distributed under the License is distributed on an "AS IS" BASIS,
 * WITHOUT WARRANTIES OR CONDITIONS OF ANY KIND, either express or implied.
 * See the License for the specific language governing permissions and
 * limitations under the License.
 */

package org.typelevel.otel4s.scalacheck

import org.scalacheck.Cogen
import org.scalacheck.rng.Seed
import org.typelevel.otel4s.AnyValue
import org.typelevel.otel4s.Attribute
import org.typelevel.otel4s.AttributeKey
import org.typelevel.otel4s.AttributeType
import org.typelevel.otel4s.Attributes

trait Cogens {

  implicit val attributeTypeCogen: Cogen[AttributeType[_]] =
    Cogen[String].contramap(_.toString)

  implicit def attributeKeyCogen[A]: Cogen[AttributeKey[A]] =
    Cogen[(String, String)].contramap[AttributeKey[A]] { attribute =>
      (attribute.name, attribute.`type`.toString)
    }

  implicit def attributeCogen[A: Cogen]: Cogen[Attribute[A]] =
    Cogen[(AttributeKey[A], A)].contramap(a => (a.key, a.value))

  implicit val attributeExistentialCogen: Cogen[Attribute[_]] =
    Cogen { (seed, attr) =>
      def primitive[A: Cogen](seed: Seed): Seed =
        Cogen[A].perturb(seed, attr.value.asInstanceOf[A])

      def seq[A: Cogen](seed: Seed): Seed =
        Cogen[Seq[A]].perturb(seed, attr.value.asInstanceOf[Seq[A]])

      val valueCogen: Seed => Seed = attr.key.`type` match {
        case AttributeType.Boolean    => primitive[Boolean]
        case AttributeType.Double     => primitive[Double]
        case AttributeType.String     => primitive[String]
        case AttributeType.Long       => primitive[Long]
        case AttributeType.BooleanSeq => seq[Boolean]
        case AttributeType.DoubleSeq  => seq[Double]
        case AttributeType.StringSeq  => seq[String]
        case AttributeType.LongSeq    => seq[Long]
      }

      valueCogen(attributeKeyCogen.perturb(seed, attr.key))
    }

  implicit val attributesCogen: Cogen[Attributes] =
    Cogen[List[Attribute[_]]].contramap(_.toList)

  implicit val anyValueCogen: Cogen[AnyValue] =
    Cogen { (seed, value) =>
      value match {
<<<<<<< HEAD
        case AnyValue.StringValue(value)    => Cogen[String].perturb(seed, value)
        case AnyValue.BooleanValue(value)   => Cogen[Boolean].perturb(seed, value)
        case AnyValue.LongValue(value)      => Cogen[Long].perturb(seed, value)
        case AnyValue.DoubleValue(value)    => Cogen[Double].perturb(seed, value)
        case AnyValue.ByteArrayValue(value) => Cogen[Array[Byte]].perturb(seed, value)
        case AnyValue.ArrayValue(values)    => values.foldLeft(seed)((s, v) => anyValueCogen.perturb(s, v))
        case AnyValue.MapValue(values) =>
=======
        case AnyValue.EmptyValueImpl            => seed
        case AnyValue.StringValueImpl(value)    => Cogen[String].perturb(seed, value)
        case AnyValue.BooleanValueImpl(value)   => Cogen[Boolean].perturb(seed, value)
        case AnyValue.LongValueImpl(value)      => Cogen[Long].perturb(seed, value)
        case AnyValue.DoubleValueImpl(value)    => Cogen[Double].perturb(seed, value)
        case AnyValue.ByteArrayValueImpl(value) => Cogen[Array[Byte]].perturb(seed, value)
        case AnyValue.ListValueImpl(values)     => values.foldLeft(seed)((s, v) => anyValueCogen.perturb(s, v))
        case AnyValue.MapValueImpl(values) =>
>>>>>>> fe69c327
          values.foldLeft(seed) { case (s, (k, v)) => anyValueCogen.perturb(Cogen[String].perturb(s, k), v) }
      }
    }

}

object Cogens extends Cogens<|MERGE_RESOLUTION|>--- conflicted
+++ resolved
@@ -65,15 +65,6 @@
   implicit val anyValueCogen: Cogen[AnyValue] =
     Cogen { (seed, value) =>
       value match {
-<<<<<<< HEAD
-        case AnyValue.StringValue(value)    => Cogen[String].perturb(seed, value)
-        case AnyValue.BooleanValue(value)   => Cogen[Boolean].perturb(seed, value)
-        case AnyValue.LongValue(value)      => Cogen[Long].perturb(seed, value)
-        case AnyValue.DoubleValue(value)    => Cogen[Double].perturb(seed, value)
-        case AnyValue.ByteArrayValue(value) => Cogen[Array[Byte]].perturb(seed, value)
-        case AnyValue.ArrayValue(values)    => values.foldLeft(seed)((s, v) => anyValueCogen.perturb(s, v))
-        case AnyValue.MapValue(values) =>
-=======
         case AnyValue.EmptyValueImpl            => seed
         case AnyValue.StringValueImpl(value)    => Cogen[String].perturb(seed, value)
         case AnyValue.BooleanValueImpl(value)   => Cogen[Boolean].perturb(seed, value)
@@ -82,7 +73,6 @@
         case AnyValue.ByteArrayValueImpl(value) => Cogen[Array[Byte]].perturb(seed, value)
         case AnyValue.ListValueImpl(values)     => values.foldLeft(seed)((s, v) => anyValueCogen.perturb(s, v))
         case AnyValue.MapValueImpl(values) =>
->>>>>>> fe69c327
           values.foldLeft(seed) { case (s, (k, v)) => anyValueCogen.perturb(Cogen[String].perturb(s, k), v) }
       }
     }
