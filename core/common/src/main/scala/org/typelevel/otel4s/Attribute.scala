/*
 * Copyright 2022 Typelevel
 *
 * Licensed under the Apache License, Version 2.0 (the "License");
 * you may not use this file except in compliance with the License.
 * You may obtain a copy of the License at
 *
 *     http://www.apache.org/licenses/LICENSE-2.0
 *
 * Unless required by applicable law or agreed to in writing, software
 * distributed under the License is distributed on an "AS IS" BASIS,
 * WITHOUT WARRANTIES OR CONDITIONS OF ANY KIND, either express or implied.
 * See the License for the specific language governing permissions and
 * limitations under the License.
 */

package org.typelevel.otel4s

import cats.Hash
import cats.Show
import cats.syntax.show._

/** Represents the key-value attribute.
  *
  * @param key
  *   the key of the attribute. Denotes the types of the `value`
  * @param value
  *   the value of the attribute
  * @tparam A
  *   the type of the attribute's value. One of [[AttributeType]]
  */
final case class Attribute[A](key: AttributeKey[A], value: A)

object Attribute {

  @annotation.implicitNotFound("""
Could not find the `KeySelect` for ${A}. The `KeySelect` is defined for the following types:
String, Boolean, Long, Double, List[String], List[Boolean], List[Long], List[Double].
""")
  sealed trait KeySelect[A] {
    def make(name: String): AttributeKey[A]
  }

  object KeySelect {
    def apply[A](implicit ev: KeySelect[A]): KeySelect[A] = ev

    implicit val stringKey: KeySelect[String] = instance(AttributeKey.string)
    implicit val booleanKey: KeySelect[Boolean] = instance(AttributeKey.boolean)
    implicit val longKey: KeySelect[Long] = instance(AttributeKey.long)
    implicit val doubleKey: KeySelect[Double] = instance(AttributeKey.double)

    implicit val stringListKey: KeySelect[List[String]] =
      instance(AttributeKey.stringList)

    implicit val booleanListKey: KeySelect[List[Boolean]] =
      instance(AttributeKey.booleanList)

    implicit val longListKey: KeySelect[List[Long]] =
      instance(AttributeKey.longList)

    implicit val doubleListKey: KeySelect[List[Double]] =
      instance(AttributeKey.doubleList)

    private def instance[A](f: String => AttributeKey[A]): KeySelect[A] =
      new KeySelect[A] {
        def make(name: String): AttributeKey[A] = f(name)
      }
  }

  def apply[A: KeySelect](name: String, value: A): Attribute[A] =
    Attribute(KeySelect[A].make(name), value)

  implicit val showAttribute: Show[Attribute[_]] = (a: Attribute[_]) =>
    s"${show"${a.key}"}=${a.value}"

  implicit def hashAttribute[T: Hash]: Hash[Attribute[T]] =
    Hash.by(a => (a.key, a.value))

<<<<<<< HEAD
  implicit val hashAnyAttribute: Hash[Attribute[_]] = {
=======
  implicit val hashAttributeExistential: Hash[Attribute[_]] = {
>>>>>>> fe8293f1
    implicit val hashAny: Hash[Any] = Hash.fromUniversalHashCode
    Hash.by(a => (a.key, a.value))
  }
}<|MERGE_RESOLUTION|>--- conflicted
+++ resolved
@@ -76,11 +76,7 @@
   implicit def hashAttribute[T: Hash]: Hash[Attribute[T]] =
     Hash.by(a => (a.key, a.value))
 
-<<<<<<< HEAD
-  implicit val hashAnyAttribute: Hash[Attribute[_]] = {
-=======
   implicit val hashAttributeExistential: Hash[Attribute[_]] = {
->>>>>>> fe8293f1
     implicit val hashAny: Hash[Any] = Hash.fromUniversalHashCode
     Hash.by(a => (a.key, a.value))
   }
