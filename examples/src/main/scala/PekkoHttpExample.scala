--- conflicted
+++ resolved
@@ -63,15 +63,9 @@
   *     "org.typelevel"                   %% "otel4s-java"                               % "0.3.0-RC2",
   *     "org.apache.pekko"                %% "pekko-stream"                              % "1.0.2",
   *     "org.apache.pekko"                %% "pekko-http"                                % "1.0.0",
-<<<<<<< HEAD
-  *     "io.opentelemetry.instrumentation" % "opentelemetry-instrumentation-annotations" % "1.32.0",
+  *     "io.opentelemetry.instrumentation" % "opentelemetry-instrumentation-annotations" % "2.0.0",
   *     "io.opentelemetry"                 % "opentelemetry-exporter-otlp"               % "1.34.1" % Runtime,
   *     "io.opentelemetry"                 % "opentelemetry-sdk-extension-autoconfigure" % "1.34.1" % Runtime
-=======
-  *     "io.opentelemetry.instrumentation" % "opentelemetry-instrumentation-annotations" % "2.0.0",
-  *     "io.opentelemetry"                 % "opentelemetry-exporter-otlp"               % "1.34.0" % Runtime,
-  *     "io.opentelemetry"                 % "opentelemetry-sdk-extension-autoconfigure" % "1.34.0" % Runtime
->>>>>>> be520090
   *   )
   *   run / fork := true,
   *   javaOptions += "-Dotel.java.global-autoconfigure.enabled=true",
