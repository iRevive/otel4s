--- conflicted
+++ resolved
@@ -30,11 +30,7 @@
 val MUnitVersion = "1.0.0-M7"
 val MUnitCatsEffectVersion = "2.0.0-M3"
 val OpenTelemetryVersion = "1.23.1"
-<<<<<<< HEAD
 val ScodecVersion = "1.1.37"
-=======
-val ScodecVersion = "1.1.36"
->>>>>>> 9166f550
 val VaultVersion = "3.5.0"
 
 lazy val scalaReflectDependency = Def.settings(
