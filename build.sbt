--- conflicted
+++ resolved
@@ -215,7 +215,6 @@
   .settings(scalafixSettings)
 
 lazy val `sdk-metrics` = crossProject(JVMPlatform, JSPlatform, NativePlatform)
-<<<<<<< HEAD
   .crossType(CrossType.Pure)
   .enablePlugins(NoPublishPlugin)
   .in(file("sdk/metrics"))
@@ -234,9 +233,7 @@
   )
   .settings(munitDependencies)
 
-lazy val `sdk-trace` = crossProject(JVMPlatform, JSPlatform, NativePlatform)
-=======
->>>>>>> b5e3bed8
+lazy val `sdk-metrics` = crossProject(JVMPlatform, JSPlatform, NativePlatform)
   .crossType(CrossType.Pure)
   .enablePlugins(NoPublishPlugin)
   .in(file("sdk/metrics"))
@@ -396,16 +393,11 @@
 lazy val `sdk-exporter` = crossProject(JVMPlatform, JSPlatform, NativePlatform)
   .crossType(CrossType.Pure)
   .in(file("sdk-exporter/all"))
-<<<<<<< HEAD
-  .enablePlugins(NoPublishPlugin)
   .dependsOn(
     `sdk-exporter-common`,
     `sdk-exporter-metrics`,
     `sdk-exporter-trace`
   )
-=======
-  .dependsOn(`sdk-exporter-common`, `sdk-exporter-trace`)
->>>>>>> b5e3bed8
   .settings(
     name := "otel4s-sdk-exporter"
   )
