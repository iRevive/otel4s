ThisBuild / tlBaseVersion := "0.7"

ThisBuild / organization := "org.typelevel"
ThisBuild / organizationName := "Typelevel"
ThisBuild / licenses := Seq(License.Apache2)
ThisBuild / developers := List(
  // your GitHub handle and name
  tlGitHubDev("rossabaker", "Ross A. Baker")
)
ThisBuild / startYear := Some(2022)

// publish to s01.oss.sonatype.org (set to true to publish to oss.sonatype.org instead)
ThisBuild / tlSonatypeUseLegacyHost := false

// publish website from this branch
ThisBuild / tlSitePublishBranch := Some("main")

lazy val scalafixSettings = Seq(
  semanticdbOptions ++= Seq("-P:semanticdb:synthetics:on").filter(_ =>
    !tlIsScala3.value
  )
)

lazy val scalaJSLinkerSettings = Def.settings(
  scalaJSLinkerConfig ~= (_.withESFeatures(
    _.withESVersion(org.scalajs.linker.interface.ESVersion.ES2018)
  )),
  Test / scalaJSLinkerConfig ~= (_.withModuleKind(ModuleKind.CommonJSModule))
)

lazy val scalaNativeSettings = Def.settings(
  libraryDependencies += "com.armanbilge" %%% "epollcat" % EpollcatVersion % Test,
  Test / nativeBrewFormulas ++= Set("s2n", "utf8proc"),
  Test / envVars ++= Map("S2N_DONT_MLOCK" -> "1")
)

val Scala212 = "2.12.19"
val Scala213 = "2.13.13"
ThisBuild / crossScalaVersions := Seq(Scala213, "3.3.3")
ThisBuild / scalaVersion := Scala213 // the default Scala

ThisBuild / githubWorkflowBuildPreamble ++= nativeBrewInstallWorkflowSteps.value

val CatsVersion = "2.10.0"
val CatsEffectVersion = "3.5.4"
val CatsMtlVersion = "1.4.0"
val FS2Version = "3.10.2"
val MUnitVersion = "1.0.0-RC1"
val MUnitScalaCheckVersion = "1.0.0-M11"
val MUnitCatsEffectVersion = "2.0.0-M5"
val MUnitDisciplineVersion = "2.0.0-M3"
val MUnitScalaCheckEffectVersion = "2.0.0-M2"
val OpenTelemetryVersion = "1.37.0"
val OpenTelemetryInstrumentationVersion = "2.3.0"
val OpenTelemetryInstrumentationAlphaVersion = "2.2.0-alpha"
val OpenTelemetrySemConvVersion = "1.25.0-alpha"
val OpenTelemetryProtoVersion = "1.1.0-alpha"
val PekkoStreamVersion = "1.0.2"
val PekkoHttpVersion = "1.0.1"
val PlatformVersion = "1.0.2"
val ScodecVersion = "1.1.38"
val VaultVersion = "3.5.0"
val Http4sVersion = "0.23.26"
val CirceVersion = "0.14.7"
val EpollcatVersion = "0.1.6"
val ScalaPBCirceVersion = "0.15.1"
val CaseInsensitiveVersion = "1.4.0"

lazy val scalaReflectDependency = Def.settings(
  libraryDependencies ++= {
    if (tlIsScala3.value) Nil
    else Seq("org.scala-lang" % "scala-reflect" % scalaVersion.value % Provided)
  }
)

lazy val munitDependencies = Def.settings(
  libraryDependencies ++= Seq(
    "org.scalameta" %%% "munit" % MUnitVersion % Test,
    "org.scalameta" %%% "munit-scalacheck" % MUnitScalaCheckVersion % Test,
    "org.typelevel" %%% "munit-cats-effect" % MUnitCatsEffectVersion % Test
  )
)

lazy val semanticConventionsGenerate =
  taskKey[Unit]("Generate semantic conventions")
semanticConventionsGenerate := {
  SemanticConventionsGenerator.generate(
    OpenTelemetrySemConvVersion.stripSuffix("-alpha"),
    baseDirectory.value
  )
}

lazy val root = tlCrossRootProject
  .aggregate(
    `core-common`,
    `core-metrics`,
    `core-trace`,
    core,
    `sdk-common`,
    `sdk-metrics`,
    `sdk-metrics-testkit`,
    `sdk-trace`,
    `sdk-trace-testkit`,
    `sdk-testkit`,
    sdk,
    `sdk-exporter-common`,
    `sdk-exporter-proto`,
    `sdk-exporter-metrics`,
    `sdk-exporter-trace`,
    `sdk-exporter`,
    `oteljava-common`,
    `oteljava-common-testkit`,
    `oteljava-metrics`,
    `oteljava-metrics-testkit`,
    `oteljava-trace`,
    `oteljava-trace-testkit`,
    `oteljava-testkit`,
    oteljava,
    `semconv-stable`,
    `semconv-experimental`,
    benchmarks,
    examples,
    unidocs
  )
  .configureRoot(
    _.aggregate(scalafix.componentProjectReferences: _*)
  )
  .settings(name := "otel4s")

//
// Core
//

lazy val `core-common` = crossProject(JVMPlatform, JSPlatform, NativePlatform)
  .crossType(CrossType.Pure)
  .in(file("core/common"))
  .settings(munitDependencies)
  .settings(
    name := "otel4s-core-common",
    libraryDependencies ++= Seq(
      "org.typelevel" %%% "cats-core" % CatsVersion,
      "org.typelevel" %%% "cats-effect" % CatsEffectVersion,
      "org.typelevel" %%% "cats-mtl" % CatsMtlVersion,
      "org.typelevel" %%% "vault" % VaultVersion % Test,
      "org.typelevel" %%% "cats-laws" % CatsVersion % Test,
      "org.typelevel" %%% "cats-mtl-laws" % CatsMtlVersion % Test,
      "org.typelevel" %%% "cats-effect-testkit" % CatsEffectVersion % Test,
      "org.typelevel" %%% "discipline-munit" % MUnitDisciplineVersion % Test,
      "lgbt.princess" %%% "platform" % PlatformVersion % Test
    )
  )
  .settings(scalafixSettings)

lazy val `core-metrics` = crossProject(JVMPlatform, JSPlatform, NativePlatform)
  .crossType(CrossType.Pure)
  .in(file("core/metrics"))
  .dependsOn(`core-common`)
  .settings(scalaReflectDependency)
  .settings(munitDependencies)
  .settings(
    name := "otel4s-core-metrics",
    libraryDependencies ++= Seq(
      "org.typelevel" %%% "cats-effect-kernel" % CatsEffectVersion,
      "org.typelevel" %%% "cats-effect-testkit" % CatsEffectVersion % Test,
      "org.typelevel" %%% "cats-laws" % CatsVersion % Test,
      "org.typelevel" %%% "discipline-munit" % MUnitDisciplineVersion % Test
    )
  )
  .settings(scalafixSettings)

lazy val `core-trace` = crossProject(JVMPlatform, JSPlatform, NativePlatform)
  .crossType(CrossType.Pure)
  .in(file("core/trace"))
  .dependsOn(`core-common` % "compile->compile;test->test")
  .settings(scalaReflectDependency)
  .settings(munitDependencies)
  .settings(
    name := "otel4s-core-trace",
    libraryDependencies ++= Seq(
      "org.typelevel" %%% "cats-effect-kernel" % CatsEffectVersion,
      "org.scodec" %%% "scodec-bits" % ScodecVersion,
      "org.typelevel" %%% "cats-laws" % CatsVersion % Test,
      "org.typelevel" %%% "discipline-munit" % MUnitDisciplineVersion % Test,
      "org.typelevel" %%% "scalacheck-effect-munit" % MUnitScalaCheckEffectVersion % Test
    )
  )
  .settings(scalafixSettings)

lazy val core = crossProject(JVMPlatform, JSPlatform, NativePlatform)
  .crossType(CrossType.Pure)
  .in(file("core/all"))
  .dependsOn(`core-common`, `core-metrics`, `core-trace`)
  .settings(
    name := "otel4s-core"
  )
  .settings(scalafixSettings)

//
// SDK
//

lazy val `sdk-common` = crossProject(JVMPlatform, JSPlatform, NativePlatform)
  .crossType(CrossType.Pure)
  .enablePlugins(BuildInfoPlugin)
  .in(file("sdk/common"))
  .dependsOn(`core-common` % "compile->compile;test->test", `semconv-stable`)
  .settings(
    name := "otel4s-sdk-common",
    startYear := Some(2023),
    libraryDependencies ++= Seq(
      "org.typelevel" %%% "cats-effect-kernel" % CatsEffectVersion,
      "org.typelevel" %%% "cats-mtl" % CatsMtlVersion,
      "org.typelevel" %%% "cats-laws" % CatsVersion % Test,
      "org.typelevel" %%% "discipline-munit" % MUnitDisciplineVersion % Test,
    ),
    buildInfoPackage := "org.typelevel.otel4s.sdk",
    buildInfoOptions += sbtbuildinfo.BuildInfoOption.PackagePrivate,
    buildInfoKeys := Seq[BuildInfoKey](
      version
    )
  )
  .settings(munitDependencies)
  .settings(scalafixSettings)

lazy val `sdk-metrics` = crossProject(JVMPlatform, JSPlatform, NativePlatform)
  .crossType(CrossType.Pure)
  .enablePlugins(NoPublishPlugin)
  .in(file("sdk/metrics"))
  .dependsOn(`sdk-common` % "compile->compile;test->test", `core-metrics`)
  .settings(
    name := "otel4s-sdk-metrics",
    startYear := Some(2024),
    libraryDependencies ++= Seq(
      "org.typelevel" %%% "cats-effect" % CatsEffectVersion,
      "org.scodec" %%% "scodec-bits" % ScodecVersion,
      "org.typelevel" %%% "case-insensitive" % CaseInsensitiveVersion,
      "org.typelevel" %%% "cats-laws" % CatsVersion % Test,
      "org.typelevel" %%% "cats-effect-testkit" % CatsEffectVersion % Test,
      "org.typelevel" %%% "discipline-munit" % MUnitDisciplineVersion % Test,
      "org.typelevel" %%% "scalacheck-effect-munit" % MUnitScalaCheckEffectVersion % Test
    )
  )
  .settings(munitDependencies)
  .settings(scalafixSettings)

lazy val `sdk-metrics-testkit` =
  crossProject(JVMPlatform, JSPlatform, NativePlatform)
    .crossType(CrossType.Pure)
    .enablePlugins(NoPublishPlugin)
    .in(file("sdk/metrics-testkit"))
    .dependsOn(`sdk-metrics`)
    .settings(
      name := "otel4s-sdk-metrics-testkit",
      startYear := Some(2024)
    )
    .settings(scalafixSettings)

lazy val `sdk-trace` = crossProject(JVMPlatform, JSPlatform, NativePlatform)
  .crossType(CrossType.Pure)
  .in(file("sdk/trace"))
  .dependsOn(
    `sdk-common` % "compile->compile;test->test",
    `core-trace` % "compile->compile;test->test"
  )
  .settings(
    name := "otel4s-sdk-trace",
    startYear := Some(2023),
    libraryDependencies ++= Seq(
      "org.typelevel" %%% "cats-effect" % CatsEffectVersion,
      "org.typelevel" %%% "cats-laws" % CatsVersion % Test,
      "org.typelevel" %%% "cats-effect-testkit" % CatsEffectVersion % Test,
      "org.typelevel" %%% "discipline-munit" % MUnitDisciplineVersion % Test,
      "org.typelevel" %%% "scalacheck-effect-munit" % MUnitScalaCheckEffectVersion % Test
    ),
  )
  .settings(munitDependencies)
  .settings(scalafixSettings)

lazy val `sdk-trace-testkit` =
  crossProject(JVMPlatform, JSPlatform, NativePlatform)
    .crossType(CrossType.Pure)
    .in(file("sdk/trace-testkit"))
    .dependsOn(`sdk-trace`)
    .settings(
      name := "otel4s-sdk-trace-testkit",
      startYear := Some(2024)
    )
    .settings(scalafixSettings)

lazy val `sdk-testkit` = crossProject(JVMPlatform, JSPlatform, NativePlatform)
  .crossType(CrossType.Pure)
  .enablePlugins(NoPublishPlugin)
  .in(file("sdk/testkit"))
  .dependsOn(core, `sdk-metrics-testkit`, `sdk-trace-testkit`)
  .settings(
    name := "otel4s-sdk-testkit",
    startYear := Some(2024)
  )
  .settings(scalafixSettings)

lazy val sdk = crossProject(JVMPlatform, JSPlatform, NativePlatform)
  .crossType(CrossType.Pure)
  .in(file("sdk/all"))
  .dependsOn(
    core,
    `sdk-common`,
    `sdk-trace` % "compile->compile;test->test",
    `sdk-trace-testkit` % Test,
    `sdk-metrics`
  )
  .settings(
    name := "otel4s-sdk"
  )
  .settings(munitDependencies)
  .settings(scalafixSettings)

//
// SDK exporter
//

lazy val `sdk-exporter-proto` =
  crossProject(JVMPlatform, JSPlatform, NativePlatform)
    .crossType(CrossType.Pure)
    .in(file("sdk-exporter/proto"))
    .settings(
      name := "otel4s-sdk-exporter-proto",
      Compile / PB.protoSources += baseDirectory.value.getParentFile / "src" / "main" / "protobuf",
      Compile / PB.targets ++= Seq(
        scalapb.gen(grpc = false) -> (Compile / sourceManaged).value / "scalapb"
      ),
      scalacOptions := {
        val opts = scalacOptions.value
        if (tlIsScala3.value) opts.filterNot(_ == "-Wvalue-discard") else opts
      },
      // We use open-telemetry protobuf spec to generate models
      // See https://scalapb.github.io/docs/third-party-protos/#there-is-a-library-on-maven-with-the-protos-and-possibly-generated-java-code
      libraryDependencies ++= Seq(
        "io.opentelemetry.proto" % "opentelemetry-proto" % OpenTelemetryProtoVersion % "protobuf-src" intransitive ()
      )
    )
    .settings(scalafixSettings)

lazy val `sdk-exporter-common` =
  crossProject(JVMPlatform, JSPlatform, NativePlatform)
    .crossType(CrossType.Pure)
    .in(file("sdk-exporter/common"))
    .dependsOn(
      `sdk-common` % "compile->compile;test->test",
      `sdk-exporter-proto`
    )
    .settings(
      name := "otel4s-sdk-exporter-common",
      startYear := Some(2023),
      libraryDependencies ++= Seq(
        "org.http4s" %%% "http4s-ember-client" % Http4sVersion,
        "org.http4s" %%% "http4s-circe" % Http4sVersion,
        "io.github.scalapb-json" %%% "scalapb-circe" % ScalaPBCirceVersion,
        "org.typelevel" %%% "cats-laws" % CatsVersion % Test,
        "org.typelevel" %%% "discipline-munit" % MUnitDisciplineVersion % Test,
        "io.circe" %%% "circe-generic" % CirceVersion % Test
      )
    )
    .jsSettings(scalaJSLinkerSettings)
    .nativeEnablePlugins(ScalaNativeBrewedConfigPlugin)
    .nativeSettings(scalaNativeSettings)
    .settings(munitDependencies)
    .settings(scalafixSettings)

lazy val `sdk-exporter-metrics` =
  crossProject(JVMPlatform, JSPlatform, NativePlatform)
    .crossType(CrossType.Pure)
    .in(file("sdk-exporter/metrics"))
<<<<<<< HEAD
    .enablePlugins(NoPublishPlugin/*, DockerComposeEnvPlugin*/)
=======
    .enablePlugins(NoPublishPlugin, DockerComposeEnvPlugin)
>>>>>>> 7089276f
    .dependsOn(
      `sdk-exporter-common` % "compile->compile;test->test",
      `sdk-metrics` % "compile->compile;test->test"
    )
    .settings(
      name := "otel4s-sdk-exporter-metrics",
      startYear := Some(2024),
<<<<<<< HEAD
      // dockerComposeEnvFile := crossProjectBaseDirectory.value / "docker" / "docker-compose.yml"
=======
      dockerComposeEnvFile := crossProjectBaseDirectory.value / "docker" / "docker-compose.yml"
>>>>>>> 7089276f
    )
    .jsSettings(scalaJSLinkerSettings)
    .nativeEnablePlugins(ScalaNativeBrewedConfigPlugin)
    .nativeSettings(scalaNativeSettings)
    .settings(munitDependencies)
    .settings(scalafixSettings)

lazy val `sdk-exporter-trace` =
  crossProject(JVMPlatform, JSPlatform, NativePlatform)
    .crossType(CrossType.Pure)
    .in(file("sdk-exporter/trace"))
    .enablePlugins(DockerComposeEnvPlugin)
    .dependsOn(
      `sdk-exporter-common` % "compile->compile;test->test",
      `sdk-trace` % "compile->compile;test->test"
    )
    .settings(
      name := "otel4s-sdk-exporter-trace",
      startYear := Some(2023),
      dockerComposeEnvFile := crossProjectBaseDirectory.value / "docker" / "docker-compose.yml",
      Test / scalacOptions ++= {
        // see https://github.com/circe/circe/issues/2162
        if (tlIsScala3.value) Seq("-Xmax-inlines", "64") else Nil
      }
    )
    .jsSettings(scalaJSLinkerSettings)
    .nativeEnablePlugins(ScalaNativeBrewedConfigPlugin)
    .nativeSettings(scalaNativeSettings)
    .settings(munitDependencies)
    .settings(scalafixSettings)

lazy val `sdk-exporter` = crossProject(JVMPlatform, JSPlatform, NativePlatform)
  .crossType(CrossType.Pure)
  .in(file("sdk-exporter/all"))
  .dependsOn(
    `sdk-exporter-common`,
    `sdk-exporter-metrics`,
    `sdk-exporter-trace`
  )
  .settings(
    name := "otel4s-sdk-exporter"
  )
  .settings(scalafixSettings)

//
// OpenTelemetry Java
//

lazy val `oteljava-common` = project
  .in(file("oteljava/common"))
  .enablePlugins(BuildInfoPlugin)
  .dependsOn(`core-common`.jvm)
  .settings(munitDependencies)
  .settings(
    name := "otel4s-oteljava-common",
    libraryDependencies ++= Seq(
      "org.typelevel" %%% "cats-effect" % CatsEffectVersion,
      "org.typelevel" %%% "cats-mtl" % CatsMtlVersion,
      "io.opentelemetry" % "opentelemetry-api" % OpenTelemetryVersion,
      "org.typelevel" %%% "cats-effect-testkit" % CatsEffectVersion % Test,
      "io.opentelemetry" % "opentelemetry-sdk-testing" % OpenTelemetryVersion % Test
    ),
    buildInfoPackage := "org.typelevel.otel4s.oteljava",
    buildInfoOptions += sbtbuildinfo.BuildInfoOption.PackagePrivate,
    buildInfoKeys := Seq[BuildInfoKey](
      "openTelemetrySdkVersion" -> OpenTelemetryVersion
    )
  )
  .settings(scalafixSettings)

lazy val `oteljava-common-testkit` = project
  .in(file("oteljava/common-testkit"))
  .dependsOn(`oteljava-common`)
  .settings(
    name := "otel4s-oteljava-common-testkit",
    libraryDependencies ++= Seq(
      "io.opentelemetry" % "opentelemetry-sdk-testing" % OpenTelemetryVersion
    ),
    startYear := Some(2024)
  )
  .settings(scalafixSettings)

lazy val `oteljava-metrics` = project
  .in(file("oteljava/metrics"))
  .dependsOn(`oteljava-common`, `core-metrics`.jvm)
  .settings(munitDependencies)
  .settings(
    name := "otel4s-oteljava-metrics",
    libraryDependencies ++= Seq(
      "io.opentelemetry" % "opentelemetry-sdk-testing" % OpenTelemetryVersion % Test
    )
  )
  .settings(scalafixSettings)

lazy val `oteljava-metrics-testkit` = project
  .in(file("oteljava/metrics-testkit"))
  .dependsOn(`oteljava-metrics`, `oteljava-common-testkit`)
  .settings(munitDependencies)
  .settings(
    name := "otel4s-oteljava-metrics-testkit",
    startYear := Some(2024)
  )
  .settings(scalafixSettings)

lazy val `oteljava-trace` = project
  .in(file("oteljava/trace"))
  .dependsOn(
    `oteljava-common`,
    `core-trace`.jvm % "compile->compile;test->test"
  )
  .settings(munitDependencies)
  .settings(
    name := "otel4s-oteljava-trace",
    libraryDependencies ++= Seq(
      "org.typelevel" %%% "cats-effect" % CatsEffectVersion,
      "io.opentelemetry" % "opentelemetry-sdk-testing" % OpenTelemetryVersion % Test,
      "org.typelevel" %%% "cats-effect-testkit" % CatsEffectVersion % Test,
      "co.fs2" %% "fs2-core" % FS2Version % Test,
    ),
  )
  .settings(scalafixSettings)

lazy val `oteljava-trace-testkit` = project
  .in(file("oteljava/trace-testkit"))
  .dependsOn(`oteljava-trace`, `oteljava-common-testkit`)
  .settings(munitDependencies)
  .settings(
    name := "otel4s-oteljava-trace-testkit",
    startYear := Some(2024)
  )
  .settings(scalafixSettings)

lazy val `oteljava-testkit` = project
  .in(file("oteljava/testkit"))
  .dependsOn(core.jvm, `oteljava-metrics-testkit`, `oteljava-trace-testkit`)
  .settings(
    name := "otel4s-oteljava-testkit",
    startYear := Some(2024)
  )
  .settings(scalafixSettings)

lazy val oteljava = project
  .in(file("oteljava/all"))
  .dependsOn(
    core.jvm,
    `oteljava-metrics`,
    `oteljava-metrics-testkit` % Test,
    `oteljava-trace` % "compile->compile;test->test",
    `oteljava-trace-testkit` % Test
  )
  .settings(
    name := "otel4s-oteljava",
    libraryDependencies ++= Seq(
      "io.opentelemetry" % "opentelemetry-sdk" % OpenTelemetryVersion,
      "io.opentelemetry" % "opentelemetry-sdk-extension-autoconfigure" % OpenTelemetryVersion,
      "io.opentelemetry" % "opentelemetry-sdk-testing" % OpenTelemetryVersion % Test
    )
  )
  .settings(munitDependencies)
  .settings(scalafixSettings)

lazy val `semconv-stable` =
  crossProject(JVMPlatform, JSPlatform, NativePlatform)
    .crossType(CrossType.Pure)
    .enablePlugins(BuildInfoPlugin)
    .in(file("semconv/stable"))
    .dependsOn(`core-common`)
    .settings(
      name := "otel4s-semconv",
      startYear := Some(2023),
      description := "Stable semantic conventions.",
      // We use opentelemetry-semconv dependency to track releases of the OpenTelemetry semantic convention spec
      libraryDependencies += "io.opentelemetry.semconv" % "opentelemetry-semconv" % OpenTelemetrySemConvVersion % "compile-internal" intransitive (),
      buildInfoPackage := "org.typelevel.otel4s.semconv",
      buildInfoOptions += sbtbuildinfo.BuildInfoOption.PackagePrivate,
      buildInfoKeys := Seq[BuildInfoKey](
        "openTelemetrySemanticConventionsVersion" -> OpenTelemetrySemConvVersion
      )
    )
    .settings(munitDependencies)
    .settings(scalafixSettings)

lazy val `semconv-experimental` =
  crossProject(JVMPlatform, JSPlatform, NativePlatform)
    .crossType(CrossType.Pure)
    .in(file("semconv/experimental"))
    .dependsOn(`core-common`)
    .settings(
      name := "otel4s-semconv-experimental",
      description := "Experimental (incubating) semantic conventions. Breaking changes expected. Library instrumentation SHOULD NOT depend on this.",
      startYear := Some(2023),
      // We use opentelemetry-semconv dependency to track releases of the OpenTelemetry semantic convention spec
      libraryDependencies += "io.opentelemetry.semconv" % "opentelemetry-semconv-incubating" % OpenTelemetrySemConvVersion % "compile-internal" intransitive (),
    )
    .settings(munitDependencies)
    .settings(scalafixSettings)

lazy val scalafix = tlScalafixProject
  .rulesSettings(
    name := "otel4s-scalafix",
    crossScalaVersions := Seq(Scala212),
    startYear := Some(2024)
  )
  .inputSettings(
    crossScalaVersions := Seq(Scala213),
    libraryDependencies += "org.typelevel" %% "otel4s-java" % "0.4.0",
    headerSources / excludeFilter := AllPassFilter
  )
  .inputConfigure(_.disablePlugins(ScalafixPlugin))
  .outputSettings(
    crossScalaVersions := Seq(Scala213),
    headerSources / excludeFilter := AllPassFilter
  )
  .outputConfigure(_.dependsOn(oteljava).disablePlugins(ScalafixPlugin))
  .testsSettings(
    crossScalaVersions := Seq(Scala212),
    startYear := Some(2024)
  )

lazy val benchmarks = project
  .enablePlugins(NoPublishPlugin)
  .enablePlugins(JmhPlugin)
  .in(file("benchmarks"))
  .dependsOn(core.jvm, sdk.jvm, oteljava)
  .settings(
    name := "otel4s-benchmarks",
    libraryDependencies ++= Seq(
      "io.opentelemetry" % "opentelemetry-sdk-testing" % OpenTelemetryVersion
    )
  )
  .settings(scalafixSettings)

lazy val examples = project
  .enablePlugins(NoPublishPlugin, JavaAgent)
  .in(file("examples"))
  .dependsOn(core.jvm, oteljava, sdk.jvm, `sdk-exporter`.jvm)
  .settings(
    name := "otel4s-examples",
    libraryDependencies ++= Seq(
      "org.apache.pekko" %% "pekko-stream" % PekkoStreamVersion,
      "org.apache.pekko" %% "pekko-http" % PekkoHttpVersion,
      "io.opentelemetry" % "opentelemetry-exporter-otlp" % OpenTelemetryVersion,
      "io.opentelemetry" % "opentelemetry-sdk" % OpenTelemetryVersion,
      "io.opentelemetry" % "opentelemetry-sdk-extension-autoconfigure" % OpenTelemetryVersion,
      "io.opentelemetry" % "opentelemetry-extension-trace-propagators" % OpenTelemetryVersion % Runtime,
      "io.opentelemetry.instrumentation" % "opentelemetry-instrumentation-annotations" % OpenTelemetryInstrumentationVersion
    ),
    javaAgents += "io.opentelemetry.javaagent" % "opentelemetry-javaagent" % OpenTelemetryInstrumentationVersion % Runtime,
    run / fork := true,
    javaOptions += "-Dotel.java.global-autoconfigure.enabled=true",
    envVars ++= Map(
      "OTEL_PROPAGATORS" -> "b3multi",
      "OTEL_SERVICE_NAME" -> "Trace Example"
    )
  )
  .settings(scalafixSettings)

lazy val docs = project
  .in(file("site"))
  .enablePlugins(TypelevelSitePlugin)
  .dependsOn(oteljava, sdk.jvm, `sdk-exporter`.jvm)
  .settings(
    libraryDependencies ++= Seq(
      "org.apache.pekko" %% "pekko-http" % PekkoHttpVersion,
      "io.opentelemetry" % "opentelemetry-sdk-extension-autoconfigure" % OpenTelemetryVersion,
      "io.opentelemetry.instrumentation" % "opentelemetry-instrumentation-annotations" % OpenTelemetryInstrumentationVersion,
      "io.opentelemetry.instrumentation" % "opentelemetry-runtime-telemetry-java8" % OpenTelemetryInstrumentationAlphaVersion,
      "io.opentelemetry.instrumentation" % "opentelemetry-runtime-telemetry-java17" % OpenTelemetryInstrumentationAlphaVersion
    ),
    mdocVariables ++= Map(
      "OPEN_TELEMETRY_VERSION" -> OpenTelemetryVersion,
      "OPEN_TELEMETRY_INSTRUMENTATION_ALPHA_VERSION" -> OpenTelemetryInstrumentationAlphaVersion
    ),
    laikaConfig := {
      import laika.config.{ChoiceConfig, Selections, SelectionConfig}

      laikaConfig.value.withConfigValue(
        Selections(
          SelectionConfig(
            "build-tool",
            ChoiceConfig("sbt", "sbt"),
            ChoiceConfig("scala-cli", "Scala CLI")
          ).withSeparateEbooks,
          SelectionConfig(
            "sdk-options-source",
            ChoiceConfig("sbt", "sbt"),
            ChoiceConfig("scala-cli", "Scala CLI"),
            ChoiceConfig("shell", "Shell")
          ).withSeparateEbooks,
          SelectionConfig(
            "scala-version",
            ChoiceConfig("scala-2", "Scala 2"),
            ChoiceConfig("scala-3", "Scala 3")
          ).withSeparateEbooks
        )
      )
    }
  )

lazy val unidocs = project
  .in(file("unidocs"))
  .enablePlugins(TypelevelUnidocPlugin)
  .settings(
    name := "otel4s-docs",
    ScalaUnidoc / unidoc / unidocProjectFilter := inProjects(
      `core-common`.jvm,
      `core-metrics`.jvm,
      `core-trace`.jvm,
      core.jvm,
      `sdk-common`.jvm,
      `sdk-metrics`.jvm,
      `sdk-metrics-testkit`.jvm,
      `sdk-trace`.jvm,
      `sdk-trace-testkit`.jvm,
      `sdk-testkit`.jvm,
      sdk.jvm,
      `sdk-exporter-common`.jvm,
      `sdk-exporter-metrics`.jvm,
      `sdk-exporter-trace`.jvm,
      `sdk-exporter`.jvm,
      `oteljava-common`,
      `oteljava-common-testkit`,
      `oteljava-metrics`,
      `oteljava-metrics-testkit`,
      `oteljava-trace`,
      `oteljava-trace-testkit`,
      `oteljava-testkit`,
      oteljava,
      `semconv-stable`.jvm,
      `semconv-experimental`.jvm
    )
  )<|MERGE_RESOLUTION|>--- conflicted
+++ resolved
@@ -235,7 +235,6 @@
       "org.scodec" %%% "scodec-bits" % ScodecVersion,
       "org.typelevel" %%% "case-insensitive" % CaseInsensitiveVersion,
       "org.typelevel" %%% "cats-laws" % CatsVersion % Test,
-      "org.typelevel" %%% "cats-effect-testkit" % CatsEffectVersion % Test,
       "org.typelevel" %%% "discipline-munit" % MUnitDisciplineVersion % Test,
       "org.typelevel" %%% "scalacheck-effect-munit" % MUnitScalaCheckEffectVersion % Test
     )
@@ -304,9 +303,9 @@
   .dependsOn(
     core,
     `sdk-common`,
+    `sdk-metrics`,
     `sdk-trace` % "compile->compile;test->test",
-    `sdk-trace-testkit` % Test,
-    `sdk-metrics`
+    `sdk-trace-testkit` % Test
   )
   .settings(
     name := "otel4s-sdk"
@@ -370,11 +369,7 @@
   crossProject(JVMPlatform, JSPlatform, NativePlatform)
     .crossType(CrossType.Pure)
     .in(file("sdk-exporter/metrics"))
-<<<<<<< HEAD
-    .enablePlugins(NoPublishPlugin/*, DockerComposeEnvPlugin*/)
-=======
     .enablePlugins(NoPublishPlugin, DockerComposeEnvPlugin)
->>>>>>> 7089276f
     .dependsOn(
       `sdk-exporter-common` % "compile->compile;test->test",
       `sdk-metrics` % "compile->compile;test->test"
@@ -382,11 +377,7 @@
     .settings(
       name := "otel4s-sdk-exporter-metrics",
       startYear := Some(2024),
-<<<<<<< HEAD
-      // dockerComposeEnvFile := crossProjectBaseDirectory.value / "docker" / "docker-compose.yml"
-=======
       dockerComposeEnvFile := crossProjectBaseDirectory.value / "docker" / "docker-compose.yml"
->>>>>>> 7089276f
     )
     .jsSettings(scalaJSLinkerSettings)
     .nativeEnablePlugins(ScalaNativeBrewedConfigPlugin)
