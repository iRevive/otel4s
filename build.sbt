--- conflicted
+++ resolved
@@ -250,16 +250,10 @@
   .crossType(CrossType.Pure)
   .enablePlugins(NoPublishPlugin)
   .in(file("sdk/all"))
-<<<<<<< HEAD
-  .dependsOn(core, `sdk-common`, `sdk-trace`)
-=======
   .dependsOn(
-    core,
-    `sdk-common`,
-    `sdk-trace` % "compile->compile;test->test",
+    core, `sdk-common`,`sdk-trace` % "compile->compile;test->test",
     `sdk-trace-testkit` % Test
   )
->>>>>>> 447994b3
   .settings(
     name := "otel4s-sdk"
   )
