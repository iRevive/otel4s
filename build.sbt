// https://typelevel.org/sbt-typelevel/faq.html#what-is-a-base-version-anyway
ThisBuild / tlBaseVersion := "0.0" // your current series x.y

ThisBuild / organization := "org.typelevel"
ThisBuild / organizationName := "Typelevel"
ThisBuild / licenses := Seq(License.Apache2)
ThisBuild / developers := List(
  // your GitHub handle and name
  tlGitHubDev("rossabaker", "Ross A. Baker")
)

// publish to s01.oss.sonatype.org (set to true to publish to oss.sonatype.org instead)
ThisBuild / tlSonatypeUseLegacyHost := false

// publish website from this branch
ThisBuild / tlSitePublishBranch := Some("main")

ThisBuild / scalafixDependencies += "com.github.liancheng" %% "organize-imports" % "0.6.0"

val Scala213 = "2.13.8"
ThisBuild / crossScalaVersions := Seq(Scala213, "3.1.3")
ThisBuild / scalaVersion := Scala213 // the default Scala

lazy val root = tlCrossRootProject
<<<<<<< HEAD
  .aggregate(core, testkit, java)
=======
  .aggregate(core, java)
>>>>>>> 45414d34
  .settings(name := "otel4s")

lazy val core = crossProject(JVMPlatform, JSPlatform)
  .crossType(CrossType.Pure)
  .in(file("core"))
  .settings(
    name := "otel4s-core",
    libraryDependencies ++= Seq(
      "org.typelevel" %%% "cats-core" % "2.7.0",
      "org.typelevel" %%% "cats-effect" % "3.3.13",
      "org.scalameta" %%% "munit" % "0.7.29" % Test,
      "org.typelevel" %%% "munit-cats-effect-3" % "1.0.7" % Test
    )
  )

lazy val testkit = crossProject(JVMPlatform)
  .crossType(CrossType.Full)
  .in(file("testkit"))
  .settings(
    name := "otel4s-testkit"
  )
  .jvmSettings(
    libraryDependencies ++= Seq(
      "io.opentelemetry" % "opentelemetry-api" % "1.15.0",
      "io.opentelemetry" % "opentelemetry-sdk" % "1.15.0",
      "io.opentelemetry" % "opentelemetry-sdk-testing" % "1.15.0"
    )
  )
  .dependsOn(core)

lazy val java = crossProject(JVMPlatform)
  .crossType(CrossType.Pure)
  .in(file("java"))
  .settings(
    name := "otel4s-java",
    libraryDependencies ++= Seq(
      "io.opentelemetry" % "opentelemetry-api" % "1.15.0",
      "io.opentelemetry" % "opentelemetry-sdk" % "1.15.0" % Test,
      "io.opentelemetry" % "opentelemetry-sdk-testing" % "1.15.0" % Test,
      "org.scalameta" %% "munit" % "0.7.29" % Test,
      "org.typelevel" %% "munit-cats-effect-3" % "1.0.7" % Test
    )
  )
  .dependsOn(core, testkit)

lazy val docs = project.in(file("site")).enablePlugins(TypelevelSitePlugin)<|MERGE_RESOLUTION|>--- conflicted
+++ resolved
@@ -22,11 +22,7 @@
 ThisBuild / scalaVersion := Scala213 // the default Scala
 
 lazy val root = tlCrossRootProject
-<<<<<<< HEAD
   .aggregate(core, testkit, java)
-=======
-  .aggregate(core, java)
->>>>>>> 45414d34
   .settings(name := "otel4s")
 
 lazy val core = crossProject(JVMPlatform, JSPlatform)
