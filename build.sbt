import com.typesafe.tools.mima.core._

ThisBuild / tlBaseVersion := "0.3"

ThisBuild / organization := "org.typelevel"
ThisBuild / organizationName := "Typelevel"
ThisBuild / licenses := Seq(License.Apache2)
ThisBuild / developers := List(
  // your GitHub handle and name
  tlGitHubDev("rossabaker", "Ross A. Baker")
)
ThisBuild / startYear := Some(2022)

// publish to s01.oss.sonatype.org (set to true to publish to oss.sonatype.org instead)
ThisBuild / tlSonatypeUseLegacyHost := false

// publish website from this branch
ThisBuild / tlSitePublishBranch := Some("main")

lazy val scalafixSettings = Seq(
  semanticdbOptions ++= Seq("-P:semanticdb:synthetics:on").filter(_ =>
    !tlIsScala3.value
  )
)

val Scala213 = "2.13.12"
ThisBuild / crossScalaVersions := Seq(Scala213, "3.3.1")
ThisBuild / scalaVersion := Scala213 // the default Scala

val CatsVersion = "2.10.0"
val CatsEffectVersion = "3.5.2"
val CatsMtlVersion = "1.3.1"
val DisciplineMUnitVersion = "2.0.0-M3"
val FS2Version = "3.9.2"
val MUnitVersion = "1.0.0-M10"
val MUnitCatsEffectVersion = "2.0.0-M3"
val MUnitDisciplineVersion = "2.0.0-M3"
val OpenTelemetryVersion = "1.30.1"
val PlatformVersion = "1.0.2"
val ScodecVersion = "1.1.37"
val VaultVersion = "3.5.0"

lazy val scalaReflectDependency = Def.settings(
  libraryDependencies ++= {
    if (tlIsScala3.value) Nil
    else Seq("org.scala-lang" % "scala-reflect" % scalaVersion.value % Provided)
  }
)

lazy val munitDependencies = Def.settings(
  libraryDependencies ++= Seq(
    "org.scalameta" %%% "munit" % MUnitVersion % Test,
    "org.typelevel" %%% "munit-cats-effect" % MUnitCatsEffectVersion % Test
  )
)

lazy val root = tlCrossRootProject
  .aggregate(
    `core-common`,
    `core-metrics`,
    `core-trace`,
    core,
    `sdk-common`,
    `sdk-trace`,
    sdk,
    `testkit-common`,
    `testkit-metrics`,
    testkit,
    `java-common`,
    `java-metrics`,
    `java-trace`,
    java,
    semconv,
    benchmarks,
    examples,
    unidocs
  )
  .settings(name := "otel4s")

lazy val `core-common` = crossProject(JVMPlatform, JSPlatform, NativePlatform)
  .crossType(CrossType.Pure)
  .in(file("core/common"))
  .settings(
    name := "otel4s-core-common",
    libraryDependencies ++= Seq(
      "org.typelevel" %%% "cats-core" % CatsVersion,
      "org.typelevel" %%% "cats-effect-kernel" % CatsEffectVersion,
      "org.typelevel" %%% "cats-mtl" % CatsMtlVersion,
<<<<<<< HEAD
      "org.typelevel" %%% "cats-effect-kernel" % CatsEffectVersion,
=======
      "org.typelevel" %%% "vault" % VaultVersion % Test,
>>>>>>> 04593ed5
      "org.typelevel" %%% "cats-laws" % CatsVersion % Test,
      "org.typelevel" %%% "discipline-munit" % DisciplineMUnitVersion % Test,
      "org.scalameta" %%% "munit" % MUnitVersion % Test,
      "org.scalameta" %%% "munit-scalacheck" % MUnitVersion % Test,
      "lgbt.princess" %%% "platform" % PlatformVersion % Test
    )
  )
  .settings(scalafixSettings)

lazy val `core-metrics` = crossProject(JVMPlatform, JSPlatform, NativePlatform)
  .crossType(CrossType.Pure)
  .in(file("core/metrics"))
  .dependsOn(`core-common`)
  .settings(scalaReflectDependency)
  .settings(munitDependencies)
  .settings(
    name := "otel4s-core-metrics",
    libraryDependencies ++= Seq(
      "org.typelevel" %%% "cats-effect-kernel" % CatsEffectVersion,
      "org.typelevel" %%% "cats-effect-testkit" % CatsEffectVersion % Test
    )
  )
  .settings(scalafixSettings)

lazy val `core-trace` = crossProject(JVMPlatform, JSPlatform, NativePlatform)
  .crossType(CrossType.Pure)
  .in(file("core/trace"))
  .dependsOn(`core-common`)
  .settings(scalaReflectDependency)
  .settings(munitDependencies)
  .settings(
    name := "otel4s-core-trace",
    libraryDependencies ++= Seq(
      "org.typelevel" %%% "cats-effect-kernel" % CatsEffectVersion,
      "org.scodec" %%% "scodec-bits" % ScodecVersion
    )
  )
  .settings(scalafixSettings)

lazy val core = crossProject(JVMPlatform, JSPlatform, NativePlatform)
  .crossType(CrossType.Pure)
  .in(file("core/all"))
  .dependsOn(`core-common`, `core-metrics`, `core-trace`)
  .settings(
    name := "otel4s-core"
  )
  .settings(scalafixSettings)

lazy val `sdk-common` = crossProject(JVMPlatform, JSPlatform, NativePlatform)
  .crossType(CrossType.Pure)
  .enablePlugins(BuildInfoPlugin)
  .enablePlugins(NoPublishPlugin)
  .in(file("sdk/common"))
  .dependsOn(`core-common`, semconv)
  .settings(
    name := "otel4s-sdk-common",
    startYear := Some(2023),
    libraryDependencies ++= Seq(
      "org.typelevel" %%% "cats-effect" % CatsEffectVersion,
      "org.typelevel" %%% "cats-mtl" % CatsMtlVersion,
      "org.typelevel" %%% "cats-laws" % CatsVersion % Test,
      "org.typelevel" %%% "discipline-munit" % DisciplineMUnitVersion % Test,
      "org.scalameta" %%% "munit" % MUnitVersion % Test,
      "org.scalameta" %%% "munit-scalacheck" % MUnitVersion % Test,
    ),
    buildInfoPackage := "org.typelevel.otel4s.sdk",
    buildInfoOptions += sbtbuildinfo.BuildInfoOption.PackagePrivate,
    buildInfoKeys := Seq[BuildInfoKey](
      version
    )
  )
  .settings(munitDependencies)
  .settings(scalafixSettings)

lazy val `sdk-trace` = crossProject(JVMPlatform, JSPlatform, NativePlatform)
  .crossType(CrossType.Pure)
  .enablePlugins(NoPublishPlugin)
  .in(file("sdk/trace"))
  .dependsOn(`sdk-common`, `core-trace`)
  .settings(
    name := "otel4s-sdk-trace",
    startYear := Some(2023),
    libraryDependencies ++= Seq(
      "org.typelevel" %%% "cats-effect" % CatsEffectVersion,
      "org.typelevel" %%% "cats-effect-testkit" % CatsEffectVersion % Test
    ),
  )
  .settings(munitDependencies)

lazy val sdk = crossProject(JVMPlatform, JSPlatform, NativePlatform)
  .crossType(CrossType.Pure)
  .enablePlugins(NoPublishPlugin)
  .in(file("sdk/all"))
  .dependsOn(`sdk-common`, `sdk-trace`)
  .settings(
    name := "otel4s-sdk"
  )
  .settings(scalafixSettings)

lazy val `testkit-common` = crossProject(JVMPlatform)
  .crossType(CrossType.Full)
  .in(file("testkit/common"))
  .dependsOn(`core-common`)
  .settings(
    name := "otel4s-testkit-common"
  )
  .settings(scalafixSettings)

lazy val `testkit-metrics` = crossProject(JVMPlatform)
  .crossType(CrossType.Full)
  .in(file("testkit/metrics"))
  .dependsOn(`testkit-common`, `core-metrics`)
  .settings(
    name := "otel4s-testkit-metrics"
  )
  .jvmSettings(
    libraryDependencies ++= Seq(
      "io.opentelemetry" % "opentelemetry-api" % OpenTelemetryVersion,
      "io.opentelemetry" % "opentelemetry-sdk" % OpenTelemetryVersion,
      "io.opentelemetry" % "opentelemetry-sdk-testing" % OpenTelemetryVersion
    )
  )
  .settings(scalafixSettings)

lazy val testkit = crossProject(JVMPlatform)
  .crossType(CrossType.Full)
  .in(file("testkit/all"))
  .dependsOn(`testkit-common`, `testkit-metrics`)
  .settings(
    name := "otel4s-testkit"
  )
  .settings(scalafixSettings)

lazy val `java-common` = project
  .in(file("java/common"))
  .enablePlugins(BuildInfoPlugin)
  .dependsOn(`core-common`.jvm, `testkit-common`.jvm % Test)
  .settings(munitDependencies)
  .settings(
    name := "otel4s-java-common",
    libraryDependencies ++= Seq(
      "org.typelevel" %%% "cats-effect" % CatsEffectVersion,
      "org.typelevel" %%% "cats-mtl" % CatsMtlVersion,
      "org.typelevel" %%% "vault" % VaultVersion,
      "io.opentelemetry" % "opentelemetry-sdk" % OpenTelemetryVersion,
      "org.typelevel" %%% "discipline-munit" % MUnitDisciplineVersion % Test,
      "org.typelevel" %%% "cats-mtl-laws" % CatsMtlVersion % Test,
      "org.typelevel" %%% "cats-effect-testkit" % CatsEffectVersion % Test
    ),
    buildInfoPackage := "org.typelevel.otel4s.java",
    buildInfoOptions += sbtbuildinfo.BuildInfoOption.PackagePrivate,
    buildInfoKeys := Seq[BuildInfoKey](
      "openTelemetrySdkVersion" -> OpenTelemetryVersion
    )
  )
  .settings(scalafixSettings)

lazy val `java-metrics` = project
  .in(file("java/metrics"))
  .dependsOn(`java-common`, `core-metrics`.jvm, `testkit-metrics`.jvm % Test)
  .settings(munitDependencies)
  .settings(
    name := "otel4s-java-metrics",
    libraryDependencies ++= Seq(
      "io.opentelemetry" % "opentelemetry-sdk-testing" % OpenTelemetryVersion % Test
    )
  )
  .settings(scalafixSettings)

lazy val `java-trace` = project
  .in(file("java/trace"))
  .dependsOn(`java-common`, `core-trace`.jvm)
  .settings(munitDependencies)
  .settings(
    name := "otel4s-java-trace",
    libraryDependencies ++= Seq(
      "org.typelevel" %%% "cats-effect" % CatsEffectVersion,
      "io.opentelemetry" % "opentelemetry-sdk-testing" % OpenTelemetryVersion % Test,
      "org.typelevel" %%% "cats-effect-testkit" % CatsEffectVersion % Test,
      "co.fs2" %% "fs2-core" % FS2Version % Test
    ),
    mimaBinaryIssueFilters ++= Seq(
      ProblemFilters.exclude[MissingClassProblem](
        "org.typelevel.otel4s.java.trace.SpanBuilderImpl$Runner"
      ),
      ProblemFilters.exclude[MissingClassProblem](
        "org.typelevel.otel4s.java.trace.SpanBuilderImpl$Runner$"
      ),
      ProblemFilters.exclude[MissingClassProblem](
        "org.typelevel.otel4s.java.trace.SpanBuilderImpl$TimestampSelect"
      ),
      ProblemFilters.exclude[MissingClassProblem](
        "org.typelevel.otel4s.java.trace.SpanBuilderImpl$TimestampSelect$"
      ),
      ProblemFilters.exclude[MissingClassProblem](
        "org.typelevel.otel4s.java.trace.SpanBuilderImpl$TimestampSelect$Delegate$"
      ),
      ProblemFilters.exclude[MissingClassProblem](
        "org.typelevel.otel4s.java.trace.SpanBuilderImpl$TimestampSelect$Explicit$"
      )
    )
  )
  .settings(scalafixSettings)

lazy val java = project
  .in(file("java/all"))
  .dependsOn(core.jvm, `java-metrics`, `java-trace`)
  .settings(
    name := "otel4s-java",
    libraryDependencies ++= Seq(
      "io.opentelemetry" % "opentelemetry-sdk-testing" % OpenTelemetryVersion % Test
    )
  )
  .settings(munitDependencies)
  .settings(scalafixSettings)

lazy val semconv = crossProject(JVMPlatform, JSPlatform, NativePlatform)
  .crossType(CrossType.Pure)
  .in(file("semconv"))
  .dependsOn(`core-common`)
  .settings(
    name := "otel4s-semconv",
    startYear := Some(2023),
  )
  .settings(scalafixSettings)

lazy val benchmarks = project
  .enablePlugins(NoPublishPlugin)
  .enablePlugins(JmhPlugin)
  .in(file("benchmarks"))
  .dependsOn(core.jvm, java, testkit.jvm)
  .settings(
    name := "otel4s-benchmarks"
  )
  .settings(scalafixSettings)

lazy val examples = project
  .enablePlugins(NoPublishPlugin)
  .in(file("examples"))
  .dependsOn(core.jvm, java, `sdk-trace`.jvm)
  .settings(
    name := "otel4s-examples",
    libraryDependencies ++= Seq(
      "io.opentelemetry" % "opentelemetry-exporter-otlp" % OpenTelemetryVersion,
      "io.opentelemetry" % "opentelemetry-sdk" % OpenTelemetryVersion,
      "io.opentelemetry" % "opentelemetry-sdk-extension-autoconfigure" % OpenTelemetryVersion,
      "io.opentelemetry" % "opentelemetry-extension-trace-propagators" % OpenTelemetryVersion % Runtime
    ),
    run / fork := true,
    javaOptions += "-Dotel.java.global-autoconfigure.enabled=true",
    envVars ++= Map(
      "OTEL_PROPAGATORS" -> "b3multi",
      "OTEL_SERVICE_NAME" -> "Trace Example"
    )
  )
  .settings(scalafixSettings)

lazy val docs = project
  .in(file("site"))
  .enablePlugins(TypelevelSitePlugin)
  .dependsOn(java)
  .settings(
    libraryDependencies ++= Seq(
      "io.opentelemetry" % "opentelemetry-sdk-extension-autoconfigure" % OpenTelemetryVersion
    ),
    mdocVariables := Map(
      "VERSION" -> version.value,
      "OPEN_TELEMETRY_VERSION" -> OpenTelemetryVersion
    ),
    laikaConfig := {
      import laika.rewrite.nav.{ChoiceConfig, Selections, SelectionConfig}

      laikaConfig.value.withConfigValue(
        Selections(
          SelectionConfig(
            "build-tool",
            ChoiceConfig("sbt", "sbt"),
            ChoiceConfig("scala-cli", "Scala CLI")
          ).withSeparateEbooks
        )
      )
    }
  )

lazy val unidocs = project
  .in(file("unidocs"))
  .enablePlugins(TypelevelUnidocPlugin)
  .settings(
    name := "otel4s-docs",
    ScalaUnidoc / unidoc / fullClasspath := (ScalaUnidoc / unidoc / unidocAllClasspaths).value.flatten.distinct
      .sortBy(_.data.getName)(Ordering[String].reverse),
    ScalaUnidoc / unidoc / unidocProjectFilter := inProjects(
      `core-common`.jvm,
      `core-metrics`.jvm,
      `core-trace`.jvm,
      core.jvm,
      `sdk-common`.jvm,
      `sdk-trace`.jvm,
      sdk.jvm,
      `testkit-common`.jvm,
      `testkit-metrics`.jvm,
      testkit.jvm,
      `java-common`,
      `java-metrics`,
      `java-trace`,
      java,
      semconv.jvm
    )
  )<|MERGE_RESOLUTION|>--- conflicted
+++ resolved
@@ -86,11 +86,7 @@
       "org.typelevel" %%% "cats-core" % CatsVersion,
       "org.typelevel" %%% "cats-effect-kernel" % CatsEffectVersion,
       "org.typelevel" %%% "cats-mtl" % CatsMtlVersion,
-<<<<<<< HEAD
-      "org.typelevel" %%% "cats-effect-kernel" % CatsEffectVersion,
-=======
       "org.typelevel" %%% "vault" % VaultVersion % Test,
->>>>>>> 04593ed5
       "org.typelevel" %%% "cats-laws" % CatsVersion % Test,
       "org.typelevel" %%% "discipline-munit" % DisciplineMUnitVersion % Test,
       "org.scalameta" %%% "munit" % MUnitVersion % Test,
