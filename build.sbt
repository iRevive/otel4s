--- conflicted
+++ resolved
@@ -163,10 +163,7 @@
     `oteljava-common`,
     `oteljava-common-testkit`,
     `oteljava-logs`,
-<<<<<<< HEAD
     `oteljava-logs-testkit`,
-=======
->>>>>>> eb1ffa2c
     `oteljava-metrics`,
     `oteljava-metrics-testkit`,
     `oteljava-trace`,
@@ -742,23 +739,17 @@
 
 lazy val `oteljava-logs` = project
   .in(file("oteljava/logs"))
-<<<<<<< HEAD
-  .dependsOn(
-    `oteljava-common`,
-=======
-  .enablePlugins(NoPublishPlugin)
   .dependsOn(
     `oteljava-common` % "compile->compile;test->test",
->>>>>>> eb1ffa2c
     `core-logs`.jvm % "compile->compile;test->test"
   )
   .settings(munitDependencies)
   .settings(
     name := "otel4s-oteljava-logs",
-<<<<<<< HEAD
     startYear := Some(2025),
     libraryDependencies ++= Seq(
-      "io.opentelemetry" % "opentelemetry-sdk-testing" % OpenTelemetryVersion % Test
+      "io.opentelemetry" % "opentelemetry-sdk-testing" % OpenTelemetryVersion % Test,
+      "org.typelevel" %%% "scalacheck-effect-munit" % MUnitScalaCheckEffectVersion % Test,
     )
   )
 
@@ -769,13 +760,6 @@
   .settings(
     name := "otel4s-oteljava-logs-testkit",
     startYear := Some(2025)
-=======
-    libraryDependencies ++= Seq(
-      "io.opentelemetry" % "opentelemetry-sdk-testing" % OpenTelemetryVersion % Test,
-      "org.typelevel" %%% "scalacheck-effect-munit" % MUnitScalaCheckEffectVersion % Test,
-    ),
-    startYear := Some(2025),
->>>>>>> eb1ffa2c
   )
 
 lazy val `oteljava-metrics` = project
@@ -1103,10 +1087,7 @@
       `oteljava-common`,
       `oteljava-common-testkit`,
       `oteljava-logs`,
-<<<<<<< HEAD
       `oteljava-logs-testkit`,
-=======
->>>>>>> eb1ffa2c
       `oteljava-metrics`,
       `oteljava-metrics-testkit`,
       `oteljava-trace`,
