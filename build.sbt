--- conflicted
+++ resolved
@@ -545,10 +545,7 @@
   crossProject(JVMPlatform, JSPlatform, NativePlatform)
     .crossType(CrossType.Pure)
     .in(file("sdk-exporter/logs"))
-<<<<<<< HEAD
-=======
-    .enablePlugins(NoPublishPlugin)
->>>>>>> d337bd66
+    .enablePlugins(DockerComposeEnvPlugin)
     .enablePlugins(DockerComposeEnvPlugin)
     .dependsOn(
       `sdk-exporter-common` % "compile->compile;test->test",
