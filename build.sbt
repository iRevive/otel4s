--- conflicted
+++ resolved
@@ -26,11 +26,7 @@
 ThisBuild / scalaVersion := Scala213 // the default Scala
 
 val CatsVersion = "2.9.0"
-<<<<<<< HEAD
 val CatsEffectVersion = "3.5.0-34-2cf72a5"
-=======
-val CatsEffectVersion = "3.5.1"
->>>>>>> 17275ae5
 val CatsMtlVersion = "1.3.1"
 val DisciplineMUnitVersion = "2.0.0-M3"
 val FS2Version = "3.7.0"
@@ -164,10 +160,7 @@
   .in(file("java/common"))
   .enablePlugins(BuildInfoPlugin)
   .dependsOn(`core-common`.jvm, `testkit-common`.jvm % Test)
-<<<<<<< HEAD
-=======
-  .settings(munitDependencies)
->>>>>>> 17275ae5
+  .settings(munitDependencies)
   .settings(
     name := "otel4s-java-common",
     libraryDependencies ++= Seq(
@@ -253,11 +246,7 @@
   .enablePlugins(NoPublishPlugin)
   .enablePlugins(JmhPlugin)
   .in(file("benchmarks"))
-<<<<<<< HEAD
-  .dependsOn(core.jvm, java, `testkit-metrics`.jvm)
-=======
   .dependsOn(core.jvm, java, testkit.jvm)
->>>>>>> 17275ae5
   .settings(
     name := "otel4s-benchmarks"
   )
