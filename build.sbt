--- conflicted
+++ resolved
@@ -344,25 +344,15 @@
   crossProject(JVMPlatform, JSPlatform, NativePlatform)
     .crossType(CrossType.Pure)
     .in(file("sdk-exporter/metrics"))
-<<<<<<< HEAD
-    .enablePlugins(NoPublishPlugin /*, DockerComposeEnvPlugin*/ )
-    .dependsOn(
-      `sdk-exporter-common`,
-=======
-    .enablePlugins(NoPublishPlugin)
+    .enablePlugins(NoPublishPlugin/*, DockerComposeEnvPlugin*/)
     .dependsOn(
       `sdk-exporter-common` % "compile->compile;test->test",
->>>>>>> 0f575bbd
       `sdk-metrics` % "compile->compile;test->test"
     )
     .settings(
       name := "otel4s-sdk-exporter-metrics",
-<<<<<<< HEAD
-      startYear := Some(2023),
+      startYear := Some(2024),
       // dockerComposeEnvFile := crossProjectBaseDirectory.value / "docker" / "docker-compose.yml"
-=======
-      startYear := Some(2024),
->>>>>>> 0f575bbd
     )
     .jsSettings(scalaJSLinkerSettings)
     .nativeEnablePlugins(ScalaNativeBrewedConfigPlugin)
