import com.typesafe.tools.mima.core._

ThisBuild / tlBaseVersion := "0.14"

ThisBuild / organization := "org.typelevel"
ThisBuild / organizationName := "Typelevel"
ThisBuild / licenses := Seq(License.Apache2)
ThisBuild / developers := List(
  // your GitHub handle and name
  tlGitHubDev("rossabaker", "Ross A. Baker")
)
ThisBuild / startYear := Some(2022)

// publish website from this branch
ThisBuild / tlSitePublishBranch := Some("main")

// VM runs out of memory when linking multiple targets concurrently, hence limit it
Global / concurrentRestrictions += Tags.limit(NativeTags.Link, 1)

Global / tlCommandAliases ++= Map(
  "generateSemanticConventions" -> List(
    "root/semanticConventionsGenerate",
    "headerCreateAll",
    "scalafixAll",
    "scalafmtAll"
  )
)

lazy val scalaJSLinkerSettings = Def.settings(
  scalaJSLinkerConfig ~= (_.withESFeatures(
    _.withESVersion(org.scalajs.linker.interface.ESVersion.ES2018)
  )),
  Test / scalaJSLinkerConfig ~= (_.withModuleKind(ModuleKind.CommonJSModule)),
  // the JS artifacts could be quite large and exceed the CI disk space limit
  githubWorkflowArtifactUpload := false
)

lazy val scalaNativeSettings = Def.settings(
  Test / nativeBrewFormulas ++= Set("s2n", "utf8proc"),
  Test / envVars ++= Map("S2N_DONT_MLOCK" -> "1"),
  // the SN artifacts could be quite large and exceed the CI disk space limit
  githubWorkflowArtifactUpload := false
)

val Scala212 = "2.12.20"
val Scala213 = "2.13.16"
ThisBuild / crossScalaVersions := Seq(Scala213, "3.3.6")
ThisBuild / scalaVersion := Scala213 // the default Scala

ThisBuild / githubWorkflowBuildPreamble ++= nativeBrewInstallWorkflowSteps.value

ThisBuild / mergifyStewardConfig := None
ThisBuild / mergifyLabelPaths := Map(
  "module:core" -> file("core"),
  "module:sdk" -> file("sdk"),
  "module:sdk:exporter" -> file("sdk-exporter"),
  "module:sdk:contrib:aws" -> file("sdk-contrib/aws"),
  "module:oteljava" -> file("oteljava"),
  "module:semconv" -> file("semconv"),
  "documentation" -> file("docs")
)

ThisBuild / mergifyPrRules ++= Seq(
  MergifyPrRule(
    "Label metrics PRs",
    List(MergifyCondition.Custom("files~=/(metrics)/")),
    List(MergifyAction.Label(add = List("metrics")))
  ),
  MergifyPrRule(
    "Label trace PRs",
    List(MergifyCondition.Custom("files~=/(trace)/")),
    List(MergifyAction.Label(add = List("tracing")))
  ),
  MergifyPrRule(
    "Label logs PRs",
    List(MergifyCondition.Custom("files~=/(logs)/")),
    List(MergifyAction.Label(add = List("logs")))
  ),
  MergifyPrRule(
    "Label Scala Steward PRs",
    List(MergifyCondition.Custom("author=typelevel-steward[bot]")),
    List(MergifyAction.Label(add = List("dependencies")))
  )
)

val CatsVersion = "2.11.0"
val CatsEffectVersion = "3.6.3"
val CatsMtlVersion = "1.4.0"
val FS2Version = "3.12.0"
val MUnitVersion = "1.0.0"
val MUnitScalaCheckVersion = "1.0.0-M11"
val MUnitCatsEffectVersion = "2.1.0"
val MUnitDisciplineVersion = "2.0.0-M3"
val MUnitScalaCheckEffectVersion = "2.0.0-M2"
val OpenTelemetryVersion = "1.53.0"
val OpenTelemetryAlphaVersion = s"$OpenTelemetryVersion-alpha"
val OpenTelemetryInstrumentationVersion = "2.18.1"
val OpenTelemetryInstrumentationAlphaVersion = "2.10.0-alpha"
val OpenTelemetrySemConvVersion = "1.34.0"
val OpenTelemetrySemConvAlphaVersion = s"$OpenTelemetrySemConvVersion-alpha"
val OpenTelemetryProtoVersion = "1.7.0-alpha"
val PekkoStreamVersion = "1.1.5"
val PekkoHttpVersion = "1.2.0"
val PlatformVersion = "1.0.2"
val ScodecVersion = "1.1.38"
val VaultVersion = "3.6.0"
val Http4sVersion = "0.23.30"
val CirceVersion = "0.14.8"
val ScalaPBCirceVersion = "0.15.1"
val CaseInsensitiveVersion = "1.4.2"

lazy val scalaReflectDependency = Def.settings(
  libraryDependencies ++= {
    if (tlIsScala3.value) Nil
    else Seq("org.scala-lang" % "scala-reflect" % scalaVersion.value % Provided)
  }
)

lazy val munitDependencies = Def.settings(
  libraryDependencies ++= Seq(
    "org.scalameta" %%% "munit" % MUnitVersion % Test,
    "org.scalameta" %%% "munit-scalacheck" % MUnitScalaCheckVersion % Test,
    "org.typelevel" %%% "munit-cats-effect" % MUnitCatsEffectVersion % Test
  )
)

lazy val semanticConventionsGenerate = taskKey[Unit]("Generate semantic conventions")
semanticConventionsGenerate := {
  SemanticConventionsGenerator.generate(
    OpenTelemetrySemConvVersion.stripSuffix("-alpha"),
    baseDirectory.value
  )
}

lazy val root = tlCrossRootProject
  .aggregate(
    `core-common`,
    `core-logs`,
    `core-metrics`,
    `core-trace`,
    core,
    `instrumentation-metrics`,
    `sdk-common`,
    `sdk-logs`,
<<<<<<< HEAD
    `sdk-logs-testkit`,
=======
>>>>>>> 8fff5ac3
    `sdk-metrics`,
    `sdk-metrics-testkit`,
    `sdk-trace`,
    `sdk-trace-testkit`,
    `sdk-testkit`,
    sdk,
    `sdk-exporter-common`,
    `sdk-exporter-proto`,
    `sdk-exporter-logs`,
    `sdk-exporter-metrics`,
    `sdk-exporter-prometheus`,
    `sdk-exporter-trace`,
    `sdk-exporter`,
    `sdk-contrib-aws-resource`,
    `sdk-contrib-aws-xray`,
    `sdk-contrib-aws-xray-propagator`,
    `oteljava-common`,
    `oteljava-common-testkit`,
    `oteljava-logs`,
    `oteljava-logs-testkit`,
    `oteljava-metrics`,
    `oteljava-metrics-testkit`,
    `oteljava-trace`,
    `oteljava-trace-testkit`,
    `oteljava-testkit`,
    `oteljava-context-storage`,
    oteljava,
    `semconv-stable`,
    `semconv-experimental`,
    `semconv-metrics-stable`,
    `semconv-metrics-experimental`,
    benchmarks,
    examples,
    unidocs
  )
  .configureRoot(
    _.aggregate(scalafix.componentProjectReferences *)
  )
  .settings(name := "otel4s")

//
// Core
//

lazy val `core-common` = crossProject(JVMPlatform, JSPlatform, NativePlatform)
  .crossType(CrossType.Pure)
  .in(file("core/common"))
  .settings(munitDependencies)
  .settings(
    name := "otel4s-core-common",
    libraryDependencies ++= Seq(
      "org.typelevel" %%% "cats-core" % CatsVersion,
      "org.typelevel" %%% "cats-effect" % CatsEffectVersion,
      "org.typelevel" %%% "cats-mtl" % CatsMtlVersion,
      "org.scodec" %%% "scodec-bits" % ScodecVersion,
      "org.typelevel" %%% "vault" % VaultVersion % Test,
      "org.typelevel" %%% "cats-laws" % CatsVersion % Test,
      "org.typelevel" %%% "cats-mtl-laws" % CatsMtlVersion % Test,
      "org.typelevel" %%% "cats-effect-testkit" % CatsEffectVersion % Test,
      "org.typelevel" %%% "discipline-munit" % MUnitDisciplineVersion % Test,
      "lgbt.princess" %%% "platform" % PlatformVersion % Test
    )
  )

lazy val `core-logs` = crossProject(JVMPlatform, JSPlatform, NativePlatform)
  .crossType(CrossType.Pure)
  .in(file("core/logs"))
  .dependsOn(`core-common`)
  .settings(munitDependencies)
  .settings(
    name := "otel4s-core-logs",
    startYear := Some(2025),
    libraryDependencies ++= Seq(
      "org.typelevel" %%% "cats-laws" % CatsVersion % Test,
      "org.typelevel" %%% "discipline-munit" % MUnitDisciplineVersion % Test
    ),
    mimaPreviousArtifacts := Set.empty
  )

lazy val `core-metrics` = crossProject(JVMPlatform, JSPlatform, NativePlatform)
  .crossType(CrossType.Pure)
  .in(file("core/metrics"))
  .dependsOn(`core-common`)
  .settings(scalaReflectDependency)
  .settings(munitDependencies)
  .settings(
    name := "otel4s-core-metrics",
    libraryDependencies ++= Seq(
      "org.typelevel" %%% "cats-effect-kernel" % CatsEffectVersion,
      "org.typelevel" %%% "cats-effect-testkit" % CatsEffectVersion % Test,
      "org.typelevel" %%% "cats-laws" % CatsVersion % Test,
      "org.typelevel" %%% "discipline-munit" % MUnitDisciplineVersion % Test
    )
  )

lazy val `core-trace` = crossProject(JVMPlatform, JSPlatform, NativePlatform)
  .crossType(CrossType.Pure)
  .in(file("core/trace"))
  .dependsOn(`core-common` % "compile->compile;test->test")
  .settings(scalaReflectDependency)
  .settings(munitDependencies)
  .settings(
    name := "otel4s-core-trace",
    libraryDependencies ++= Seq(
      "org.typelevel" %%% "cats-effect-kernel" % CatsEffectVersion,
      "org.scodec" %%% "scodec-bits" % ScodecVersion,
      "org.typelevel" %%% "cats-laws" % CatsVersion % Test,
      "org.typelevel" %%% "discipline-munit" % MUnitDisciplineVersion % Test,
      "org.typelevel" %%% "scalacheck-effect-munit" % MUnitScalaCheckEffectVersion % Test
    )
  )

lazy val core = crossProject(JVMPlatform, JSPlatform, NativePlatform)
  .crossType(CrossType.Pure)
  .in(file("core/all"))
  .dependsOn(`core-common`, `core-logs`, `core-metrics`, `core-trace`)
  .settings(
    name := "otel4s-core"
  )

//
// Instrumentation
//

lazy val `instrumentation-metrics` = crossProject(JVMPlatform, JSPlatform, NativePlatform)
  .crossType(CrossType.Full)
  .in(file("instrumentation/metrics"))
  .dependsOn(`core-metrics`, `core-common` % "test->test", `sdk-metrics-testkit` % Test)
  .settings(munitDependencies)
  .settings(
    name := "otel4s-instrumentation-metrics",
    startYear := Some(2024),
    libraryDependencies ++= Seq(
      "org.typelevel" %%% "scalacheck-effect-munit" % MUnitScalaCheckEffectVersion % Test
    )
  )

//
// SDK
//

lazy val `sdk-common` = crossProject(JVMPlatform, JSPlatform, NativePlatform)
  .crossType(CrossType.Full)
  .enablePlugins(BuildInfoPlugin)
  .in(file("sdk/common"))
  .dependsOn(
    `core-common` % "compile->compile;test->test",
    `semconv-stable`,
    `semconv-experimental` % Test
  )
  .settings(
    name := "otel4s-sdk-common",
    startYear := Some(2023),
    libraryDependencies ++= Seq(
      "org.typelevel" %%% "cats-effect-kernel" % CatsEffectVersion,
      "org.typelevel" %%% "cats-mtl" % CatsMtlVersion,
      "org.typelevel" %%% "cats-laws" % CatsVersion % Test,
      "org.typelevel" %%% "discipline-munit" % MUnitDisciplineVersion % Test,
    ),
    buildInfoPackage := "org.typelevel.otel4s.sdk",
    buildInfoOptions += sbtbuildinfo.BuildInfoOption.PackagePrivate,
    buildInfoKeys := Seq[BuildInfoKey](
      version
    )
  )
  .settings(munitDependencies)
  .jsSettings(scalaJSLinkerSettings)

lazy val `sdk-logs` = crossProject(JVMPlatform, JSPlatform, NativePlatform)
  .crossType(CrossType.Pure)
  .in(file("sdk/logs"))
<<<<<<< HEAD
=======
  .enablePlugins(NoPublishPlugin)
>>>>>>> 8fff5ac3
  .dependsOn(
    `sdk-common` % "compile->compile;test->test",
    `core-logs` % "compile->compile;test->test",
  )
  .settings(
    name := "otel4s-sdk-logs",
    startYear := Some(2025),
    libraryDependencies ++= Seq(
      "org.typelevel" %%% "cats-effect" % CatsEffectVersion,
      "org.typelevel" %%% "cats-laws" % CatsVersion % Test,
      "org.typelevel" %%% "cats-effect-testkit" % CatsEffectVersion % Test,
      "org.typelevel" %%% "discipline-munit" % MUnitDisciplineVersion % Test,
      "org.typelevel" %%% "scalacheck-effect-munit" % MUnitScalaCheckEffectVersion % Test
    ),
  )
  .settings(munitDependencies)
  .jsSettings(scalaJSLinkerSettings)

<<<<<<< HEAD
lazy val `sdk-logs-testkit` =
  crossProject(JVMPlatform, JSPlatform, NativePlatform)
    .crossType(CrossType.Pure)
    .in(file("sdk/logs-testkit"))
    .dependsOn(`sdk-logs`)
    .settings(
      name := "otel4s-sdk-logs-testkit",
      startYear := Some(2025)
    )

=======
>>>>>>> 8fff5ac3
lazy val `sdk-metrics` = crossProject(JVMPlatform, JSPlatform, NativePlatform)
  .crossType(CrossType.Pure)
  .in(file("sdk/metrics"))
  .dependsOn(
    `sdk-common` % "compile->compile;test->test",
    `core-metrics` % "compile->compile;test->test"
  )
  .settings(
    name := "otel4s-sdk-metrics",
    startYear := Some(2024),
    libraryDependencies ++= Seq(
      "org.typelevel" %%% "cats-effect" % CatsEffectVersion,
      "org.scodec" %%% "scodec-bits" % ScodecVersion,
      "org.typelevel" %%% "case-insensitive" % CaseInsensitiveVersion,
      "org.typelevel" %%% "cats-laws" % CatsVersion % Test,
      "org.typelevel" %%% "discipline-munit" % MUnitDisciplineVersion % Test,
      "org.typelevel" %%% "scalacheck-effect-munit" % MUnitScalaCheckEffectVersion % Test
    )
  )
  .settings(munitDependencies)
  .jsSettings(scalaJSLinkerSettings)

lazy val `sdk-metrics-testkit` =
  crossProject(JVMPlatform, JSPlatform, NativePlatform)
    .crossType(CrossType.Pure)
    .in(file("sdk/metrics-testkit"))
    .dependsOn(`sdk-metrics`)
    .settings(
      name := "otel4s-sdk-metrics-testkit",
      startYear := Some(2024)
    )

lazy val `sdk-trace` = crossProject(JVMPlatform, JSPlatform, NativePlatform)
  .crossType(CrossType.Pure)
  .in(file("sdk/trace"))
  .dependsOn(
    `sdk-common` % "compile->compile;test->test",
    `core-trace` % "compile->compile;test->test"
  )
  .settings(
    name := "otel4s-sdk-trace",
    startYear := Some(2023),
    libraryDependencies ++= Seq(
      "org.typelevel" %%% "cats-effect" % CatsEffectVersion,
      "org.typelevel" %%% "cats-laws" % CatsVersion % Test,
      "org.typelevel" %%% "cats-effect-testkit" % CatsEffectVersion % Test,
      "org.typelevel" %%% "discipline-munit" % MUnitDisciplineVersion % Test,
      "org.typelevel" %%% "scalacheck-effect-munit" % MUnitScalaCheckEffectVersion % Test
    ),
  )
  .settings(munitDependencies)
  .jsSettings(scalaJSLinkerSettings)

lazy val `sdk-trace-testkit` =
  crossProject(JVMPlatform, JSPlatform, NativePlatform)
    .crossType(CrossType.Pure)
    .in(file("sdk/trace-testkit"))
    .dependsOn(`sdk-trace`)
    .settings(
      name := "otel4s-sdk-trace-testkit",
      startYear := Some(2024)
    )

lazy val `sdk-testkit` = crossProject(JVMPlatform, JSPlatform, NativePlatform)
  .crossType(CrossType.Pure)
  .in(file("sdk/testkit"))
  .dependsOn(core, `sdk-logs-testkit`, `sdk-metrics-testkit`, `sdk-trace-testkit`)
  .settings(
    name := "otel4s-sdk-testkit",
    startYear := Some(2024)
  )

lazy val sdk = crossProject(JVMPlatform, JSPlatform, NativePlatform)
  .crossType(CrossType.Pure)
  .in(file("sdk/all"))
  .dependsOn(
    core,
    `sdk-common`,
    `sdk-logs` % "compile->compile;test->test",
    `sdk-metrics` % "compile->compile;test->test",
    `sdk-metrics-testkit` % Test,
    `sdk-trace` % "compile->compile;test->test",
    `sdk-trace-testkit` % Test
  )
  .settings(
    name := "otel4s-sdk"
  )
  .settings(munitDependencies)
  .jsSettings(scalaJSLinkerSettings)

//
// SDK exporter
//

lazy val `sdk-exporter-proto` =
  crossProject(JVMPlatform, JSPlatform, NativePlatform)
    .crossType(CrossType.Pure)
    .in(file("sdk-exporter/proto"))
    .settings(
      name := "otel4s-sdk-exporter-proto",
      Compile / PB.protoSources += baseDirectory.value.getParentFile / "src" / "main" / "protobuf",
      Compile / PB.targets ++= Seq(
        scalapb.gen(grpc = false) -> (Compile / sourceManaged).value / "scalapb"
      ),
      Compile / PB.generate := {
        val files = (Compile / PB.generate).value

        files.filter(_.isFile).foreach { file =>
          val content = IO.read(file)

          // see: https://github.com/scalapb/ScalaPB/issues/1778
          val updated = content
            .replaceAll(
              """(?m)^object (\w+) extends _root_\.scalapb\.GeneratedEnumCompanion\[\w+\]""",
              "private[exporter] object $1 extends _root_.scalapb.GeneratedEnumCompanion[$1]"
            )
            .replaceAll(
              """(?m)^object (\w+) extends _root_\.scalapb\.GeneratedFileObject""",
              "private[exporter] object $1 extends _root_.scalapb.GeneratedFileObject"
            )

          IO.write(file, updated)
        }

        files
      },
      scalacOptions := {
        val opts = scalacOptions.value
        if (tlIsScala3.value) opts.filterNot(_ == "-Wvalue-discard") else opts
      },
      // We use open-telemetry protobuf spec to generate models
      // See https://scalapb.github.io/docs/third-party-protos/#there-is-a-library-on-maven-with-the-protos-and-possibly-generated-java-code
      libraryDependencies ++= Seq(
        "com.thesamet.scalapb" %% "scalapb-runtime" % scalapb.compiler.Version.scalapbVersion % "protobuf",
        "io.opentelemetry.proto" % "opentelemetry-proto" % OpenTelemetryProtoVersion % "protobuf-src" intransitive ()
      )
    )
    .jvmSettings(
      // scalafix settings to ensure there are no public classes in the module
      // run scalafix against generated sources
      Compile / ScalafixPlugin.autoImport.scalafix / unmanagedSources := (Compile / managedSources).value,
      // run scalafix only on scala 2.13
      scalafixOnCompile := !tlIsScala3.value,
      // read scalafix rules from a shared folder
      ScalafixConfig / sourceDirectory := {
        if (tlIsScala3.value) {
          (ScalafixConfig / sourceDirectory).value
        } else {
          baseDirectory.value.getParentFile / "src" / "scalafix"
        }
      },
      // required by scalafix rules
      libraryDependencies ++= {
        if (tlIsScala3.value) Nil
        else Seq("ch.epfl.scala" %% "scalafix-core" % _root_.scalafix.sbt.BuildInfo.scalafixVersion % ScalafixConfig)
      }
    )

lazy val `sdk-exporter-common` =
  crossProject(JVMPlatform, JSPlatform, NativePlatform)
    .crossType(CrossType.Pure)
    .in(file("sdk-exporter/common"))
    .dependsOn(
      `sdk-common` % "compile->compile;test->test",
      `sdk-exporter-proto`
    )
    .settings(
      name := "otel4s-sdk-exporter-common",
      startYear := Some(2023),
      libraryDependencies ++= Seq(
        "co.fs2" %%% "fs2-scodec" % FS2Version,
        "co.fs2" %%% "fs2-io" % FS2Version,
        "org.http4s" %%% "http4s-ember-client" % Http4sVersion,
        "org.http4s" %%% "http4s-circe" % Http4sVersion,
        "io.github.scalapb-json" %%% "scalapb-circe" % ScalaPBCirceVersion,
        "org.typelevel" %%% "cats-laws" % CatsVersion % Test,
        "org.typelevel" %%% "discipline-munit" % MUnitDisciplineVersion % Test,
        "io.circe" %%% "circe-generic" % CirceVersion % Test
      )
    )
    .jsSettings(scalaJSLinkerSettings)
    .nativeEnablePlugins(ScalaNativeBrewedConfigPlugin)
    .nativeSettings(scalaNativeSettings)
    .settings(munitDependencies)

lazy val `sdk-exporter-logs` =
  crossProject(JVMPlatform, JSPlatform, NativePlatform)
    .crossType(CrossType.Pure)
    .in(file("sdk-exporter/logs"))
    .enablePlugins(DockerComposeEnvPlugin)
    .dependsOn(
      `sdk-exporter-common` % "compile->compile;test->test",
      `sdk-logs` % "compile->compile;test->test"
    )
    .settings(
      name := "otel4s-sdk-exporter-logs",
      startYear := Some(2025),
      dockerComposeEnvFile := crossProjectBaseDirectory.value / "docker" / "docker-compose.yml",
      Test / scalacOptions ++= {
        // see https://github.com/circe/circe/issues/2162
        if (tlIsScala3.value) Seq("-Xmax-inlines", "64") else Nil
      }
    )
    .jsSettings(scalaJSLinkerSettings)
    .nativeEnablePlugins(ScalaNativeBrewedConfigPlugin)
    .nativeSettings(scalaNativeSettings)
    .settings(munitDependencies)

lazy val `sdk-exporter-metrics` =
  crossProject(JVMPlatform, JSPlatform, NativePlatform)
    .crossType(CrossType.Pure)
    .in(file("sdk-exporter/metrics"))
    .enablePlugins(DockerComposeEnvPlugin)
    .dependsOn(
      `sdk-exporter-common` % "compile->compile;test->test",
      `sdk-metrics` % "compile->compile;test->test"
    )
    .settings(
      name := "otel4s-sdk-exporter-metrics",
      startYear := Some(2024),
      dockerComposeEnvFile := crossProjectBaseDirectory.value / "docker" / "docker-compose.yml"
    )
    .jsSettings(scalaJSLinkerSettings)
    .nativeEnablePlugins(ScalaNativeBrewedConfigPlugin)
    .nativeSettings(scalaNativeSettings)
    .settings(munitDependencies)

lazy val `sdk-exporter-prometheus` =
  crossProject(JVMPlatform, JSPlatform, NativePlatform)
    .crossType(CrossType.Pure)
    .in(file("sdk-exporter/prometheus"))
    .dependsOn(
      `sdk-exporter-common` % "compile->compile;test->test",
      `sdk-metrics` % "compile->compile;test->test"
    )
    .settings(
      name := "otel4s-sdk-exporter-prometheus",
      startYear := Some(2024),
      libraryDependencies ++= Seq(
        "org.http4s" %%% "http4s-ember-server" % Http4sVersion
      ),
      mimaBinaryIssueFilters ++= Seq(
        // see #838
        ProblemFilters.exclude[DirectMissingMethodProblem](
          "org.typelevel.otel4s.sdk.exporter.prometheus.PrometheusMetricExporter#HttpServerBuilderImpl.*"
        ),
        ProblemFilters.exclude[IncompatibleResultTypeProblem](
          "org.typelevel.otel4s.sdk.exporter.prometheus.PrometheusMetricExporter#HttpServerBuilderImpl.*"
        ),
        ProblemFilters.exclude[ReversedMissingMethodProblem](
          "org.typelevel.otel4s.sdk.exporter.prometheus.PrometheusMetricExporter#HttpServerBuilder.withShutdownTimeout"
        )
      )
    )
    .jsSettings(scalaJSLinkerSettings)
    .nativeEnablePlugins(ScalaNativeBrewedConfigPlugin)
    .nativeSettings(scalaNativeSettings)
    .settings(munitDependencies)

lazy val `sdk-exporter-trace` =
  crossProject(JVMPlatform, JSPlatform, NativePlatform)
    .crossType(CrossType.Pure)
    .in(file("sdk-exporter/trace"))
    .enablePlugins(DockerComposeEnvPlugin)
    .dependsOn(
      `sdk-exporter-common` % "compile->compile;test->test",
      `sdk-trace` % "compile->compile;test->test"
    )
    .settings(
      name := "otel4s-sdk-exporter-trace",
      startYear := Some(2023),
      dockerComposeEnvFile := crossProjectBaseDirectory.value / "docker" / "docker-compose.yml",
      Test / scalacOptions ++= {
        // see https://github.com/circe/circe/issues/2162
        if (tlIsScala3.value) Seq("-Xmax-inlines", "64") else Nil
      }
    )
    .jsSettings(scalaJSLinkerSettings)
    .nativeEnablePlugins(ScalaNativeBrewedConfigPlugin)
    .nativeSettings(scalaNativeSettings)
    .settings(munitDependencies)

lazy val `sdk-exporter` = crossProject(JVMPlatform, JSPlatform, NativePlatform)
  .crossType(CrossType.Pure)
  .in(file("sdk-exporter/all"))
  .dependsOn(
    sdk,
    `sdk-exporter-common`,
    `sdk-exporter-logs`,
    `sdk-exporter-metrics`,
    `sdk-exporter-trace`
  )
  .settings(
    name := "otel4s-sdk-exporter"
  )

//
// SDK contrib modules
//

lazy val `sdk-contrib-aws-resource` =
  crossProject(JVMPlatform, JSPlatform, NativePlatform)
    .crossType(CrossType.Pure)
    .in(file("sdk-contrib/aws/resource"))
    .dependsOn(`sdk-common`, `semconv-experimental` % Test)
    .settings(
      name := "otel4s-sdk-contrib-aws-resource",
      startYear := Some(2024),
      libraryDependencies ++= Seq(
        "co.fs2" %%% "fs2-io" % FS2Version,
        "io.circe" %%% "circe-parser" % CirceVersion,
        "org.http4s" %%% "http4s-ember-client" % Http4sVersion,
        "org.http4s" %%% "http4s-circe" % Http4sVersion,
        "org.http4s" %%% "http4s-dsl" % Http4sVersion % Test
      )
    )
    .settings(munitDependencies)
    .jsSettings(scalaJSLinkerSettings)
    .nativeEnablePlugins(ScalaNativeBrewedConfigPlugin)
    .nativeSettings(scalaNativeSettings)

lazy val `sdk-contrib-aws-xray-propagator` =
  crossProject(JVMPlatform, JSPlatform, NativePlatform)
    .crossType(CrossType.Pure)
    .in(file("sdk-contrib/aws/xray-propagator"))
    .dependsOn(
      `sdk-trace` % "compile->compile;test->test",
      `semconv-experimental` % Test
    )
    .settings(
      name := "otel4s-sdk-contrib-aws-xray-propagator",
      startYear := Some(2024)
    )
    .settings(munitDependencies)
    .jsSettings(scalaJSLinkerSettings)

lazy val `sdk-contrib-aws-xray` =
  crossProject(JVMPlatform, JSPlatform, NativePlatform)
    .crossType(CrossType.Pure)
    .in(file("sdk-contrib/aws/xray"))
    .dependsOn(`sdk-trace` % "compile->compile;test->test")
    .settings(
      name := "otel4s-sdk-contrib-aws-xray",
      startYear := Some(2024),
    )
    .settings(munitDependencies)
    .jsSettings(scalaJSLinkerSettings)

//
// OpenTelemetry Java
//

lazy val `oteljava-common` = project
  .in(file("oteljava/common"))
  .enablePlugins(BuildInfoPlugin)
  .dependsOn(`core-common`.jvm % "compile->compile;test->test")
  .settings(munitDependencies)
  .settings(
    name := "otel4s-oteljava-common",
    libraryDependencies ++= Seq(
      "org.typelevel" %%% "cats-effect" % CatsEffectVersion,
      "org.typelevel" %%% "cats-mtl" % CatsMtlVersion,
      "io.opentelemetry" % "opentelemetry-api" % OpenTelemetryVersion,
      "org.typelevel" %%% "cats-effect-testkit" % CatsEffectVersion % Test,
      "io.opentelemetry" % "opentelemetry-api-incubator" % OpenTelemetryAlphaVersion % Test,
      "io.opentelemetry" % "opentelemetry-sdk-testing" % OpenTelemetryVersion % Test,
    ),
    buildInfoPackage := "org.typelevel.otel4s.oteljava",
    buildInfoOptions += sbtbuildinfo.BuildInfoOption.PackagePrivate,
    buildInfoKeys := Seq[BuildInfoKey](
      "openTelemetrySdkVersion" -> OpenTelemetryVersion
    )
  )

lazy val `oteljava-common-testkit` = project
  .in(file("oteljava/common-testkit"))
  .dependsOn(`oteljava-common`)
  .settings(
    name := "otel4s-oteljava-common-testkit",
    libraryDependencies ++= Seq(
      "io.opentelemetry" % "opentelemetry-sdk-testing" % OpenTelemetryVersion
    ),
    startYear := Some(2024)
  )

lazy val `oteljava-logs` = project
  .in(file("oteljava/logs"))
  .dependsOn(
    `oteljava-common`,
    `core-logs`.jvm % "compile->compile;test->test"
  )
  .settings(munitDependencies)
  .settings(
    name := "otel4s-oteljava-logs",
    startYear := Some(2025),
    libraryDependencies ++= Seq(
      "io.opentelemetry" % "opentelemetry-sdk-testing" % OpenTelemetryVersion % Test
    )
  )

lazy val `oteljava-logs-testkit` = project
  .in(file("oteljava/logs-testkit"))
  .dependsOn(`oteljava-logs`, `oteljava-common-testkit`)
  .settings(munitDependencies)
  .settings(
    name := "otel4s-oteljava-logs-testkit",
    startYear := Some(2025)
  )

lazy val `oteljava-metrics` = project
  .in(file("oteljava/metrics"))
  .dependsOn(
    `oteljava-common`,
    `core-metrics`.jvm % "compile->compile;test->test"
  )
  .settings(munitDependencies)
  .settings(
    name := "otel4s-oteljava-metrics",
    libraryDependencies ++= Seq(
      "io.opentelemetry" % "opentelemetry-sdk-testing" % OpenTelemetryVersion % Test
    )
  )

lazy val `oteljava-metrics-testkit` = project
  .in(file("oteljava/metrics-testkit"))
  .dependsOn(`oteljava-metrics`, `oteljava-common-testkit`)
  .settings(munitDependencies)
  .settings(
    name := "otel4s-oteljava-metrics-testkit",
    startYear := Some(2024)
  )

lazy val `oteljava-trace` = project
  .in(file("oteljava/trace"))
  .dependsOn(
    `oteljava-common`,
    `core-trace`.jvm % "compile->compile;test->test"
  )
  .settings(munitDependencies)
  .settings(
    name := "otel4s-oteljava-trace",
    libraryDependencies ++= Seq(
      "org.typelevel" %%% "cats-effect" % CatsEffectVersion,
      "io.opentelemetry" % "opentelemetry-sdk-testing" % OpenTelemetryVersion % Test,
      "org.typelevel" %%% "cats-effect-testkit" % CatsEffectVersion % Test,
      "co.fs2" %% "fs2-core" % FS2Version % Test,
    ),
  )

lazy val `oteljava-trace-testkit` = project
  .in(file("oteljava/trace-testkit"))
  .dependsOn(`oteljava-trace`, `oteljava-common-testkit`)
  .settings(munitDependencies)
  .settings(
    name := "otel4s-oteljava-trace-testkit",
    startYear := Some(2024)
  )

lazy val `oteljava-testkit` = project
  .in(file("oteljava/testkit"))
  .dependsOn(core.jvm, `oteljava-logs-testkit`, `oteljava-metrics-testkit`, `oteljava-trace-testkit`)
  .settings(
    name := "otel4s-oteljava-testkit",
    startYear := Some(2024)
  )

lazy val `oteljava-context-storage` = project
  .in(file("oteljava/context-storage"))
  .dependsOn(`oteljava-common`)
  .settings(munitDependencies)
  .settings(
    name := "otel4s-oteljava-context-storage",
    libraryDependencies ++= Seq(
      "org.typelevel" %%% "cats-effect-testkit" % CatsEffectVersion % Test,
    ),
    Test / javaOptions ++= Seq(
      "-Dcats.effect.trackFiberContext=true",
    ),
    Test / fork := true,
  )

lazy val oteljava = project
  .in(file("oteljava/all"))
  .dependsOn(
    core.jvm,
    `oteljava-logs` % "compile->compile;test->test",
    `oteljava-metrics` % "compile->compile;test->test",
    `oteljava-metrics-testkit` % Test,
    `oteljava-trace` % "compile->compile;test->test",
    `oteljava-trace-testkit` % Test
  )
  .settings(
    name := "otel4s-oteljava",
    libraryDependencies ++= Seq(
      "io.opentelemetry" % "opentelemetry-sdk" % OpenTelemetryVersion,
      "io.opentelemetry" % "opentelemetry-sdk-extension-autoconfigure" % OpenTelemetryVersion,
      "io.opentelemetry" % "opentelemetry-sdk-testing" % OpenTelemetryVersion % Test
    )
  )
  .settings(munitDependencies)

//
// Semantic conventions
//

lazy val `semconv-stable` =
  crossProject(JVMPlatform, JSPlatform, NativePlatform)
    .crossType(CrossType.Pure)
    .enablePlugins(BuildInfoPlugin)
    .in(file("semconv/stable"))
    .dependsOn(`core-common`)
    .settings(
      name := "otel4s-semconv",
      startYear := Some(2023),
      description := "Stable semantic conventions.",
      // We use opentelemetry-semconv dependency to track releases of the OpenTelemetry semantic convention spec
      libraryDependencies += "io.opentelemetry.semconv" % "opentelemetry-semconv" % OpenTelemetrySemConvVersion % "compile-internal" intransitive (),
      buildInfoPackage := "org.typelevel.otel4s.semconv",
      buildInfoOptions += sbtbuildinfo.BuildInfoOption.PackagePrivate,
      buildInfoKeys := Seq[BuildInfoKey](
        "openTelemetrySemanticConventionsVersion" -> OpenTelemetrySemConvVersion
      )
    )
    .settings(munitDependencies)

lazy val `semconv-experimental` =
  crossProject(JVMPlatform, JSPlatform, NativePlatform)
    .crossType(CrossType.Pure)
    .in(file("semconv/experimental"))
    .dependsOn(`core-common`)
    .settings(
      name := "otel4s-semconv-experimental",
      description := "Experimental (incubating) semantic conventions. Breaking changes expected. Library instrumentation SHOULD NOT depend on this.",
      startYear := Some(2023),
      // We use opentelemetry-semconv dependency to track releases of the OpenTelemetry semantic convention spec
      libraryDependencies += "io.opentelemetry.semconv" % "opentelemetry-semconv-incubating" % OpenTelemetrySemConvAlphaVersion % "compile-internal" intransitive (),
      mimaPreviousArtifacts := Set.empty
    )
    .settings(munitDependencies)

lazy val `semconv-metrics-stable` =
  crossProject(JVMPlatform, JSPlatform, NativePlatform)
    .crossType(CrossType.Pure)
    .in(file("semconv/metrics/stable"))
    .dependsOn(`core-metrics`, `semconv-stable`)
    .settings(
      name := "otel4s-semconv-metrics",
      startYear := Some(2024),
      description := "Stable semantic metrics.",
    )
    .settings(munitDependencies)

lazy val `semconv-metrics-experimental` =
  crossProject(JVMPlatform, JSPlatform, NativePlatform)
    .crossType(CrossType.Pure)
    .in(file("semconv/metrics/experimental"))
    .dependsOn(`core-metrics`, `semconv-metrics-stable`, `semconv-experimental`)
    .settings(
      name := "otel4s-semconv-metrics-experimental",
      startYear := Some(2024),
      description := "Experimental (incubating) semantic metrics. Breaking changes expected. Library instrumentation SHOULD NOT depend on this.",
      mimaPreviousArtifacts := Set.empty
    )
    .settings(munitDependencies)

//
//
//

lazy val scalafix = tlScalafixProject
  .rulesSettings(
    name := "otel4s-scalafix",
    crossScalaVersions := Seq(Scala212),
    startYear := Some(2024)
  )
  .inputSettings(
    crossScalaVersions := Seq(Scala213),
    // scala-steward:off
    libraryDependencies += "org.typelevel" %% "otel4s-java" % "0.4.0",
    // scala-steward:on
    headerSources / excludeFilter := AllPassFilter
  )
  .inputConfigure(_.disablePlugins(ScalafixPlugin))
  .outputSettings(
    crossScalaVersions := Seq(Scala213),
    headerSources / excludeFilter := AllPassFilter
  )
  .outputConfigure(_.dependsOn(oteljava).disablePlugins(ScalafixPlugin))
  .testsSettings(
    scalaVersion := _root_.scalafix.sbt.BuildInfo.scala212,
    startYear := Some(2024)
  )

lazy val benchmarks = project
  .enablePlugins(NoPublishPlugin)
  .enablePlugins(JmhPlugin)
  .in(file("benchmarks"))
  .dependsOn(core.jvm, sdk.jvm, `sdk-testkit`.jvm, oteljava)
  .settings(
    name := "otel4s-benchmarks",
    libraryDependencies ++= Seq(
      "io.opentelemetry" % "opentelemetry-sdk-testing" % OpenTelemetryVersion
    )
  )

lazy val examples = project
  .enablePlugins(NoPublishPlugin, JavaAgent)
  .in(file("examples"))
  .dependsOn(core.jvm, oteljava, `oteljava-context-storage`, sdk.jvm, `sdk-exporter`.jvm, `sdk-exporter-prometheus`.jvm)
  .settings(
    name := "otel4s-examples",
    libraryDependencies ++= Seq(
      "com.outr" %% "scribe" % "3.16.1",
      "org.apache.pekko" %% "pekko-stream" % PekkoStreamVersion,
      "org.apache.pekko" %% "pekko-http" % PekkoHttpVersion,
      "io.opentelemetry" % "opentelemetry-exporter-otlp" % OpenTelemetryVersion,
      "io.opentelemetry" % "opentelemetry-sdk" % OpenTelemetryVersion,
      "io.opentelemetry" % "opentelemetry-sdk-extension-autoconfigure" % OpenTelemetryVersion,
      "io.opentelemetry" % "opentelemetry-extension-trace-propagators" % OpenTelemetryVersion % Runtime,
      "io.opentelemetry.instrumentation" % "opentelemetry-instrumentation-annotations" % OpenTelemetryInstrumentationVersion
    ),
    javaAgents += "io.opentelemetry.javaagent" % "opentelemetry-javaagent" % OpenTelemetryInstrumentationVersion % Runtime,
    run / fork := true,
    javaOptions += "-Dotel.java.global-autoconfigure.enabled=true",
    javaOptions += "-Dcats.effect.trackFiberContext=true",
    envVars ++= Map(
      "OTEL_PROPAGATORS" -> "b3multi",
      "OTEL_SERVICE_NAME" -> "Trace Example"
    )
  )

lazy val docs = project
  .in(file("site"))
  .enablePlugins(TypelevelSitePlugin)
  .dependsOn(
    oteljava,
    `oteljava-context-storage`,
    `oteljava-testkit`,
    `instrumentation-metrics`.jvm,
    sdk.jvm,
    `sdk-exporter`.jvm,
    `sdk-exporter-prometheus`.jvm,
    `sdk-contrib-aws-resource`.jvm,
    `sdk-contrib-aws-xray`.jvm,
    `sdk-contrib-aws-xray-propagator`.jvm,
    `sdk-testkit`.jvm
  )
  .settings(
    libraryDependencies ++= Seq(
      "org.apache.pekko" %% "pekko-http" % PekkoHttpVersion,
      "org.http4s" %% "http4s-client" % Http4sVersion,
      "org.http4s" %% "http4s-dsl" % Http4sVersion,
      "io.opentelemetry" % "opentelemetry-sdk-extension-autoconfigure" % OpenTelemetryVersion,
      "io.opentelemetry.instrumentation" % "opentelemetry-instrumentation-annotations" % OpenTelemetryInstrumentationVersion,
      "io.opentelemetry.instrumentation" % "opentelemetry-runtime-telemetry-java8" % OpenTelemetryInstrumentationAlphaVersion,
      "io.opentelemetry.instrumentation" % "opentelemetry-runtime-telemetry-java17" % OpenTelemetryInstrumentationAlphaVersion
    ),
    mdocVariables ++= Map(
      "OPEN_TELEMETRY_VERSION" -> OpenTelemetryVersion,
      "OPEN_TELEMETRY_INSTRUMENTATION_ALPHA_VERSION" -> OpenTelemetryInstrumentationAlphaVersion
    ),
    run / fork := true,
    javaOptions += "-Dcats.effect.trackFiberContext=true",
    laikaConfig := {
      import laika.config.{ChoiceConfig, Selections, SelectionConfig}

      laikaConfig.value.withConfigValue(
        Selections(
          SelectionConfig(
            "build-tool",
            ChoiceConfig("sbt", "sbt"),
            ChoiceConfig("scala-cli", "Scala CLI")
          ).withSeparateEbooks,
          SelectionConfig(
            "sdk-options-source",
            ChoiceConfig("sbt", "sbt"),
            ChoiceConfig("scala-cli", "Scala CLI"),
            ChoiceConfig("shell", "Shell")
          ).withSeparateEbooks,
          SelectionConfig(
            "scala-version",
            ChoiceConfig("scala-2", "Scala 2"),
            ChoiceConfig("scala-3", "Scala 3")
          ).withSeparateEbooks,
          SelectionConfig(
            "otel-backend",
            ChoiceConfig("oteljava", "OpenTelemetry Java"),
            ChoiceConfig("sdk", "SDK")
          ).withSeparateEbooks,
          SelectionConfig(
            "sdk-entry-point",
            ChoiceConfig("traces", "SdkTraces"),
            ChoiceConfig("metrics", "SdkMetrics"),
            ChoiceConfig("sdk", "OpenTelemetrySDK")
          ).withSeparateEbooks
        )
      )
    }
  )

lazy val unidocs = project
  .in(file("unidocs"))
  .enablePlugins(TypelevelUnidocPlugin)
  .settings(
    name := "otel4s-docs",
    ScalaUnidoc / unidoc / unidocProjectFilter := inProjects(
      `core-common`.jvm,
      `core-logs`.jvm,
      `core-metrics`.jvm,
      `core-trace`.jvm,
      core.jvm,
      `instrumentation-metrics`.jvm,
      `sdk-common`.jvm,
      `sdk-logs`.jvm,
<<<<<<< HEAD
      `sdk-logs-testkit`.jvm,
=======
>>>>>>> 8fff5ac3
      `sdk-metrics`.jvm,
      `sdk-metrics-testkit`.jvm,
      `sdk-trace`.jvm,
      `sdk-trace-testkit`.jvm,
      `sdk-testkit`.jvm,
      sdk.jvm,
      `sdk-exporter-common`.jvm,
      `sdk-exporter-logs`.jvm,
      `sdk-exporter-metrics`.jvm,
      `sdk-exporter-prometheus`.jvm,
      `sdk-exporter-trace`.jvm,
      `sdk-exporter`.jvm,
      `sdk-contrib-aws-resource`.jvm,
      `sdk-contrib-aws-xray`.jvm,
      `sdk-contrib-aws-xray-propagator`.jvm,
      `oteljava-common`,
      `oteljava-common-testkit`,
      `oteljava-logs`,
      `oteljava-logs-testkit`,
      `oteljava-metrics`,
      `oteljava-metrics-testkit`,
      `oteljava-trace`,
      `oteljava-trace-testkit`,
      `oteljava-testkit`,
      `oteljava-context-storage`,
      oteljava,
      `semconv-stable`.jvm,
      `semconv-experimental`.jvm,
      `semconv-metrics-stable`.jvm,
      `semconv-metrics-experimental`.jvm
    )
  )<|MERGE_RESOLUTION|>--- conflicted
+++ resolved
@@ -142,10 +142,7 @@
     `instrumentation-metrics`,
     `sdk-common`,
     `sdk-logs`,
-<<<<<<< HEAD
     `sdk-logs-testkit`,
-=======
->>>>>>> 8fff5ac3
     `sdk-metrics`,
     `sdk-metrics-testkit`,
     `sdk-trace`,
@@ -317,10 +314,7 @@
 lazy val `sdk-logs` = crossProject(JVMPlatform, JSPlatform, NativePlatform)
   .crossType(CrossType.Pure)
   .in(file("sdk/logs"))
-<<<<<<< HEAD
-=======
   .enablePlugins(NoPublishPlugin)
->>>>>>> 8fff5ac3
   .dependsOn(
     `sdk-common` % "compile->compile;test->test",
     `core-logs` % "compile->compile;test->test",
@@ -339,7 +333,27 @@
   .settings(munitDependencies)
   .jsSettings(scalaJSLinkerSettings)
 
-<<<<<<< HEAD
+lazy val `sdk-logs` = crossProject(JVMPlatform, JSPlatform, NativePlatform)
+  .crossType(CrossType.Pure)
+  .in(file("sdk/logs"))
+  .dependsOn(
+    `sdk-common` % "compile->compile;test->test",
+    `core-logs` % "compile->compile;test->test",
+  )
+  .settings(
+    name := "otel4s-sdk-logs",
+    startYear := Some(2025),
+    libraryDependencies ++= Seq(
+      "org.typelevel" %%% "cats-effect" % CatsEffectVersion,
+      "org.typelevel" %%% "cats-laws" % CatsVersion % Test,
+      "org.typelevel" %%% "cats-effect-testkit" % CatsEffectVersion % Test,
+      "org.typelevel" %%% "discipline-munit" % MUnitDisciplineVersion % Test,
+      "org.typelevel" %%% "scalacheck-effect-munit" % MUnitScalaCheckEffectVersion % Test
+    ),
+  )
+  .settings(munitDependencies)
+  .jsSettings(scalaJSLinkerSettings)
+
 lazy val `sdk-logs-testkit` =
   crossProject(JVMPlatform, JSPlatform, NativePlatform)
     .crossType(CrossType.Pure)
@@ -350,8 +364,6 @@
       startYear := Some(2025)
     )
 
-=======
->>>>>>> 8fff5ac3
 lazy val `sdk-metrics` = crossProject(JVMPlatform, JSPlatform, NativePlatform)
   .crossType(CrossType.Pure)
   .in(file("sdk/metrics"))
@@ -1066,10 +1078,7 @@
       `instrumentation-metrics`.jvm,
       `sdk-common`.jvm,
       `sdk-logs`.jvm,
-<<<<<<< HEAD
       `sdk-logs-testkit`.jvm,
-=======
->>>>>>> 8fff5ac3
       `sdk-metrics`.jvm,
       `sdk-metrics-testkit`.jvm,
       `sdk-trace`.jvm,
