ThisBuild / tlBaseVersion := "0.5"

ThisBuild / organization := "org.typelevel"
ThisBuild / organizationName := "Typelevel"
ThisBuild / licenses := Seq(License.Apache2)
ThisBuild / developers := List(
  // your GitHub handle and name
  tlGitHubDev("rossabaker", "Ross A. Baker")
)
ThisBuild / startYear := Some(2022)

// publish to s01.oss.sonatype.org (set to true to publish to oss.sonatype.org instead)
ThisBuild / tlSonatypeUseLegacyHost := false

// publish website from this branch
ThisBuild / tlSitePublishBranch := Some("main")

lazy val scalafixSettings = Seq(
  semanticdbOptions ++= Seq("-P:semanticdb:synthetics:on").filter(_ =>
    !tlIsScala3.value
  )
)

lazy val scalaJSLinkerSettings = Def.settings(
  scalaJSLinkerConfig ~= (_.withESFeatures(
    _.withESVersion(org.scalajs.linker.interface.ESVersion.ES2018)
  )),
  Test / scalaJSLinkerConfig ~= (_.withModuleKind(ModuleKind.CommonJSModule))
)

lazy val scalaNativeSettings = Def.settings(
  libraryDependencies += "com.armanbilge" %%% "epollcat" % EpollcatVersion % Test,
  Test / nativeBrewFormulas ++= Set("s2n", "utf8proc"),
  Test / envVars ++= Map("S2N_DONT_MLOCK" -> "1")
)

val Scala213 = "2.13.12"
ThisBuild / crossScalaVersions := Seq(Scala213, "3.3.1")
ThisBuild / scalaVersion := Scala213 // the default Scala

ThisBuild / githubWorkflowBuildPreamble ++= nativeBrewInstallWorkflowSteps.value

val CatsVersion = "2.10.0"
val CatsEffectVersion = "3.5.3"
val CatsMtlVersion = "1.4.0"
val FS2Version = "3.9.4"
val MUnitVersion = "1.0.0-M11"
val MUnitCatsEffectVersion = "2.0.0-M4"
val MUnitDisciplineVersion = "2.0.0-M3"
val MUnitScalaCheckEffectVersion = "2.0.0-M2"
val OpenTelemetryVersion = "1.35.0"
val OpenTelemetryInstrumentationVersion = "2.0.0"
val OpenTelemetrySemConvVersion = "1.23.1-alpha"
<<<<<<< HEAD
val OpenTelemetryProtoVersion = "1.0.0-alpha"
=======
val OpenTelemetryProtoVersion = "1.1.0-alpha"
>>>>>>> 62835f7f
val PekkoStreamVersion = "1.0.2"
val PekkoHttpVersion = "1.0.1"
val PlatformVersion = "1.0.2"
val ScodecVersion = "1.1.38"
val VaultVersion = "3.5.0"
val Http4sVersion = "0.23.25"
val CirceVersion = "0.14.6"
val EpollcatVersion = "0.1.6"
val ScalaPBCirceVersion = "0.15.1"

lazy val scalaReflectDependency = Def.settings(
  libraryDependencies ++= {
    if (tlIsScala3.value) Nil
    else Seq("org.scala-lang" % "scala-reflect" % scalaVersion.value % Provided)
  }
)

lazy val munitDependencies = Def.settings(
  libraryDependencies ++= Seq(
    "org.scalameta" %%% "munit" % MUnitVersion % Test,
    "org.scalameta" %%% "munit-scalacheck" % MUnitVersion % Test,
    "org.typelevel" %%% "munit-cats-effect" % MUnitCatsEffectVersion % Test
  )
)

lazy val semanticConventionsGenerate =
  taskKey[Unit]("Generate semantic conventions")
semanticConventionsGenerate := {
  SemanticConventionsGenerator.generate(
    OpenTelemetrySemConvVersion.stripSuffix("-alpha"),
    baseDirectory.value
  )
}

lazy val root = tlCrossRootProject
  .aggregate(
    `core-common`,
    `core-metrics`,
    `core-trace`,
    core,
    `sdk-common`,
    `sdk-metrics`,
    `sdk-trace`,
    `sdk-trace-testkit`,
    sdk,
    `sdk-exporter-common`,
    `sdk-exporter-proto`,
<<<<<<< HEAD
    `sdk-exporter-metrics`,
    `sdk-exporter`,
    `testkit-common`,
    `testkit-metrics`,
    testkit,
=======
    `sdk-exporter-trace`,
    `sdk-exporter`,
>>>>>>> 62835f7f
    `oteljava-common`,
    `oteljava-common-testkit`,
    `oteljava-metrics`,
    `oteljava-metrics-testkit`,
    `oteljava-trace`,
    `oteljava-trace-testkit`,
    `oteljava-testkit`,
    oteljava,
    semconv,
    benchmarks,
    examples,
    unidocs
  )
  .configureRoot(
    _.aggregate(scalafix.componentProjectReferences: _*)
  )
  .settings(name := "otel4s")

//
// Core
//

lazy val `core-common` = crossProject(JVMPlatform, JSPlatform, NativePlatform)
  .crossType(CrossType.Pure)
  .in(file("core/common"))
  .settings(munitDependencies)
  .settings(
    name := "otel4s-core-common",
    libraryDependencies ++= Seq(
      "org.typelevel" %%% "cats-core" % CatsVersion,
      "org.typelevel" %%% "cats-effect" % CatsEffectVersion,
      "org.typelevel" %%% "cats-mtl" % CatsMtlVersion,
      "org.typelevel" %%% "vault" % VaultVersion % Test,
      "org.typelevel" %%% "cats-laws" % CatsVersion % Test,
      "org.typelevel" %%% "cats-mtl-laws" % CatsMtlVersion % Test,
      "org.typelevel" %%% "cats-effect-testkit" % CatsEffectVersion % Test,
      "org.typelevel" %%% "discipline-munit" % MUnitDisciplineVersion % Test,
      "lgbt.princess" %%% "platform" % PlatformVersion % Test
    )
  )
  .settings(scalafixSettings)

lazy val `core-metrics` = crossProject(JVMPlatform, JSPlatform, NativePlatform)
  .crossType(CrossType.Pure)
  .in(file("core/metrics"))
  .dependsOn(`core-common`)
  .settings(scalaReflectDependency)
  .settings(munitDependencies)
  .settings(
    name := "otel4s-core-metrics",
    libraryDependencies ++= Seq(
      "org.typelevel" %%% "cats-effect-kernel" % CatsEffectVersion,
      "org.typelevel" %%% "cats-effect-testkit" % CatsEffectVersion % Test
    )
  )
  .settings(scalafixSettings)

lazy val `core-trace` = crossProject(JVMPlatform, JSPlatform, NativePlatform)
  .crossType(CrossType.Pure)
  .in(file("core/trace"))
  .dependsOn(`core-common` % "compile->compile;test->test")
  .settings(scalaReflectDependency)
  .settings(munitDependencies)
  .settings(
    name := "otel4s-core-trace",
    libraryDependencies ++= Seq(
      "org.typelevel" %%% "cats-effect-kernel" % CatsEffectVersion,
      "org.scodec" %%% "scodec-bits" % ScodecVersion,
      "org.typelevel" %%% "cats-laws" % CatsVersion % Test,
      "org.typelevel" %%% "discipline-munit" % MUnitDisciplineVersion % Test
    )
  )
  .settings(scalafixSettings)

lazy val core = crossProject(JVMPlatform, JSPlatform, NativePlatform)
  .crossType(CrossType.Pure)
  .in(file("core/all"))
  .dependsOn(`core-common`, `core-metrics`, `core-trace`)
  .settings(
    name := "otel4s-core"
  )
  .settings(scalafixSettings)

//
// SDK
//

lazy val `sdk-common` = crossProject(JVMPlatform, JSPlatform, NativePlatform)
  .crossType(CrossType.Pure)
  .enablePlugins(BuildInfoPlugin)
  .enablePlugins(NoPublishPlugin)
  .in(file("sdk/common"))
  .dependsOn(`core-common` % "compile->compile;test->test", semconv)
  .settings(
    name := "otel4s-sdk-common",
    startYear := Some(2023),
    libraryDependencies ++= Seq(
      "org.typelevel" %%% "cats-effect-kernel" % CatsEffectVersion,
      "org.typelevel" %%% "cats-mtl" % CatsMtlVersion,
      "org.typelevel" %%% "cats-laws" % CatsVersion % Test,
      "org.typelevel" %%% "discipline-munit" % MUnitDisciplineVersion % Test,
    ),
    buildInfoPackage := "org.typelevel.otel4s.sdk",
    buildInfoOptions += sbtbuildinfo.BuildInfoOption.PackagePrivate,
    buildInfoKeys := Seq[BuildInfoKey](
      version
    )
  )
  .settings(munitDependencies)
  .settings(scalafixSettings)

lazy val `sdk-metrics` = crossProject(JVMPlatform, JSPlatform, NativePlatform)
  .crossType(CrossType.Pure)
  .enablePlugins(NoPublishPlugin)
  .in(file("sdk/metrics"))
  .dependsOn(`sdk-common`, `core-metrics`)
  .settings(
    name := "otel4s-sdk-metrics",
    startYear := Some(2024),
    run / fork := true,
    libraryDependencies ++= Seq(
      "org.typelevel" %%% "cats-effect" % CatsEffectVersion,
      "org.typelevel" %%% "cats-laws" % CatsVersion % Test,
      "org.typelevel" %%% "cats-effect-testkit" % CatsEffectVersion % Test,
      "org.typelevel" %%% "discipline-munit" % MUnitDisciplineVersion % Test,
      "org.typelevel" %%% "scalacheck-effect-munit" % MUnitScalaCheckEffectVersion % Test
    ),
  )
  .settings(munitDependencies)

lazy val `sdk-trace` = crossProject(JVMPlatform, JSPlatform, NativePlatform)
  .crossType(CrossType.Pure)
  .enablePlugins(NoPublishPlugin)
  .in(file("sdk/trace"))
  .dependsOn(
    `sdk-common` % "compile->compile;test->test",
    `core-trace` % "compile->compile;test->test"
  )
  .settings(
    name := "otel4s-sdk-trace",
    startYear := Some(2023),
    libraryDependencies ++= Seq(
      "org.typelevel" %%% "cats-effect" % CatsEffectVersion,
      "org.typelevel" %%% "cats-laws" % CatsVersion % Test,
      "org.typelevel" %%% "cats-effect-testkit" % CatsEffectVersion % Test,
      "org.typelevel" %%% "discipline-munit" % MUnitDisciplineVersion % Test,
      "org.typelevel" %%% "scalacheck-effect-munit" % MUnitScalaCheckEffectVersion % Test
    ),
  )
  .settings(munitDependencies)
  .settings(scalafixSettings)

lazy val `sdk-trace-testkit` =
  crossProject(JVMPlatform, JSPlatform, NativePlatform)
    .crossType(CrossType.Pure)
    .enablePlugins(NoPublishPlugin)
    .in(file("sdk/trace-testkit"))
    .dependsOn(`sdk-trace`)
    .settings(
      name := "otel4s-sdk-trace-testkit",
      startYear := Some(2024)
    )
    .settings(scalafixSettings)

lazy val sdk = crossProject(JVMPlatform, JSPlatform, NativePlatform)
  .crossType(CrossType.Pure)
  .enablePlugins(NoPublishPlugin)
  .in(file("sdk/all"))
  .dependsOn(`sdk-common`, `sdk-metrics`, `sdk-trace`)
  .settings(
    name := "otel4s-sdk"
  )
  .settings(scalafixSettings)

//
// SDK exporter
//
<<<<<<< HEAD

lazy val `sdk-exporter-proto` =
  crossProject(JVMPlatform, JSPlatform, NativePlatform)
    .crossType(CrossType.Pure)
    .enablePlugins(NoPublishPlugin)
    .in(file("sdk-exporter/proto"))
    .settings(
      name := "otel4s-sdk-exporter-proto",
      Compile / PB.protoSources += baseDirectory.value.getParentFile / "src" / "main" / "protobuf",
      Compile / PB.targets ++= Seq(
        scalapb.gen(grpc = false) -> (Compile / sourceManaged).value / "scalapb"
      ),
      scalacOptions := {
        val opts = scalacOptions.value
        if (tlIsScala3.value) opts.filterNot(_ == "-Wvalue-discard") else opts
      },
      // We use open-telemetry protobuf spec to generate models
      // See https://scalapb.github.io/docs/third-party-protos/#there-is-a-library-on-maven-with-the-protos-and-possibly-generated-java-code
      libraryDependencies ++= Seq(
        "io.opentelemetry.proto" % "opentelemetry-proto" % OpenTelemetryProtoVersion % "protobuf-src" intransitive ()
      )
    )

lazy val `sdk-exporter-common` =
  crossProject(JVMPlatform, JSPlatform, NativePlatform)
    .crossType(CrossType.Pure)
    .in(file("sdk-exporter/common"))
    .enablePlugins(NoPublishPlugin)
    .dependsOn(`sdk-common`, `sdk-exporter-proto`)
    .settings(
      name := "otel4s-sdk-exporter-common",
      startYear := Some(2023),
      libraryDependencies ++= Seq(
        "org.http4s" %%% "http4s-ember-client" % Http4sVersion,
        "org.http4s" %%% "http4s-circe" % Http4sVersion,
        "io.github.scalapb-json" %%% "scalapb-circe" % ScalaPBCirceVersion,
        "org.typelevel" %%% "cats-laws" % CatsVersion % Test,
        "org.typelevel" %%% "discipline-munit" % MUnitDisciplineVersion % Test,
        "io.circe" %%% "circe-generic" % CirceVersion % Test
      )
    )
    .settings(munitDependencies)
    .settings(scalafixSettings)

lazy val `sdk-exporter-metrics` =
  crossProject(JVMPlatform, JSPlatform, NativePlatform)
    .crossType(CrossType.Full)
    .in(file("sdk-exporter/metrics"))
    .enablePlugins(NoPublishPlugin /*, DockerComposeEnvPlugin*/ )
    .dependsOn(
      `sdk-exporter-common`,
      `sdk-metrics` % "compile->compile;test->test"
    )
    .settings(
      name := "otel4s-sdk-exporter-metrics",
      startYear := Some(2023),
      // dockerComposeEnvFile := crossProjectBaseDirectory.value / "docker" / "docker-compose.yml"
    )
    .jsSettings(
      scalaJSLinkerConfig ~= (_.withESFeatures(
        _.withESVersion(org.scalajs.linker.interface.ESVersion.ES2018)
      )),
      Test / scalaJSLinkerConfig ~= (_.withModuleKind(
        ModuleKind.CommonJSModule
      ))
    )
    .nativeEnablePlugins(ScalaNativeBrewedConfigPlugin)
    .nativeSettings(
      libraryDependencies += "com.armanbilge" %%% "epollcat" % EpollcatVersion % Test,
      Test / nativeBrewFormulas ++= Set("s2n", "utf8proc"),
      Test / envVars ++= Map("S2N_DONT_MLOCK" -> "1")
    )
    .settings(munitDependencies)
    .settings(scalafixSettings)

lazy val `sdk-exporter` = crossProject(JVMPlatform, JSPlatform, NativePlatform)
  .crossType(CrossType.Pure)
  .in(file("sdk-exporter/all"))
  .enablePlugins(NoPublishPlugin)
  .dependsOn(`sdk-exporter-common`, `sdk-exporter-metrics`)
  .settings(
    name := "otel4s-sdk-exporter"
  )
  .settings(scalafixSettings)

//
// Testkit
//

lazy val `testkit-common` = crossProject(JVMPlatform)
  .crossType(CrossType.Full)
  .in(file("testkit/common"))
  .dependsOn(`core-common`)
  .settings(
    name := "otel4s-testkit-common"
  )
  .settings(scalafixSettings)
=======
>>>>>>> 62835f7f

lazy val `sdk-exporter-proto` =
  crossProject(JVMPlatform, JSPlatform, NativePlatform)
    .crossType(CrossType.Pure)
    .enablePlugins(NoPublishPlugin)
    .in(file("sdk-exporter/proto"))
    .settings(
      name := "otel4s-sdk-exporter-proto",
      Compile / PB.protoSources += baseDirectory.value.getParentFile / "src" / "main" / "protobuf",
      Compile / PB.targets ++= Seq(
        scalapb.gen(grpc = false) -> (Compile / sourceManaged).value / "scalapb"
      ),
      scalacOptions := {
        val opts = scalacOptions.value
        if (tlIsScala3.value) opts.filterNot(_ == "-Wvalue-discard") else opts
      },
      // We use open-telemetry protobuf spec to generate models
      // See https://scalapb.github.io/docs/third-party-protos/#there-is-a-library-on-maven-with-the-protos-and-possibly-generated-java-code
      libraryDependencies ++= Seq(
        "io.opentelemetry.proto" % "opentelemetry-proto" % OpenTelemetryProtoVersion % "protobuf-src" intransitive ()
      )
    )
    .settings(scalafixSettings)

lazy val `sdk-exporter-common` =
  crossProject(JVMPlatform, JSPlatform, NativePlatform)
    .crossType(CrossType.Pure)
    .in(file("sdk-exporter/common"))
    .enablePlugins(NoPublishPlugin)
    .dependsOn(
      `sdk-common` % "compile->compile;test->test",
      `sdk-exporter-proto`
    )
    .settings(
      name := "otel4s-sdk-exporter-common",
      startYear := Some(2023),
      libraryDependencies ++= Seq(
        "org.http4s" %%% "http4s-ember-client" % Http4sVersion,
        "org.http4s" %%% "http4s-circe" % Http4sVersion,
        "io.github.scalapb-json" %%% "scalapb-circe" % ScalaPBCirceVersion,
        "org.typelevel" %%% "cats-laws" % CatsVersion % Test,
        "org.typelevel" %%% "discipline-munit" % MUnitDisciplineVersion % Test,
        "io.circe" %%% "circe-generic" % CirceVersion % Test
      )
    )
    .jsSettings(scalaJSLinkerSettings)
    .nativeEnablePlugins(ScalaNativeBrewedConfigPlugin)
    .nativeSettings(scalaNativeSettings)
    .settings(munitDependencies)
    .settings(scalafixSettings)

lazy val `sdk-exporter-trace` =
  crossProject(JVMPlatform, JSPlatform, NativePlatform)
    .crossType(CrossType.Pure)
    .in(file("sdk-exporter/trace"))
    .enablePlugins(NoPublishPlugin, DockerComposeEnvPlugin)
    .dependsOn(
      `sdk-exporter-common` % "compile->compile;test->test",
      `sdk-trace` % "compile->compile;test->test"
    )
    .settings(
      name := "otel4s-sdk-exporter-trace",
      startYear := Some(2023),
      dockerComposeEnvFile := crossProjectBaseDirectory.value / "docker" / "docker-compose.yml"
    )
    .jsSettings(scalaJSLinkerSettings)
    .nativeEnablePlugins(ScalaNativeBrewedConfigPlugin)
    .nativeSettings(scalaNativeSettings)
    .settings(munitDependencies)
    .settings(scalafixSettings)

lazy val `sdk-exporter` = crossProject(JVMPlatform, JSPlatform, NativePlatform)
  .crossType(CrossType.Pure)
  .in(file("sdk-exporter/all"))
  .enablePlugins(NoPublishPlugin)
  .dependsOn(`sdk-exporter-common`, `sdk-exporter-trace`)
  .settings(
    name := "otel4s-sdk-exporter"
  )
  .settings(scalafixSettings)

//
// OpenTelemetry Java
//

lazy val `oteljava-common` = project
  .in(file("oteljava/common"))
  .enablePlugins(BuildInfoPlugin)
  .dependsOn(`core-common`.jvm)
  .settings(munitDependencies)
  .settings(
    name := "otel4s-oteljava-common",
    libraryDependencies ++= Seq(
      "org.typelevel" %%% "cats-effect" % CatsEffectVersion,
      "org.typelevel" %%% "cats-mtl" % CatsMtlVersion,
      "io.opentelemetry" % "opentelemetry-api" % OpenTelemetryVersion,
      "org.typelevel" %%% "cats-effect-testkit" % CatsEffectVersion % Test,
      "io.opentelemetry" % "opentelemetry-sdk-testing" % OpenTelemetryVersion % Test
    ),
    buildInfoPackage := "org.typelevel.otel4s.oteljava",
    buildInfoOptions += sbtbuildinfo.BuildInfoOption.PackagePrivate,
    buildInfoKeys := Seq[BuildInfoKey](
      "openTelemetrySdkVersion" -> OpenTelemetryVersion
    )
  )
  .settings(scalafixSettings)

lazy val `oteljava-common-testkit` = project
  .in(file("oteljava/common-testkit"))
  .dependsOn(`oteljava-common`)
  .settings(
    name := "otel4s-oteljava-common-testkit",
    libraryDependencies ++= Seq(
      "io.opentelemetry" % "opentelemetry-sdk-testing" % OpenTelemetryVersion
    ),
    startYear := Some(2024)
  )
  .settings(scalafixSettings)

lazy val `oteljava-metrics` = project
  .in(file("oteljava/metrics"))
  .dependsOn(`oteljava-common`, `core-metrics`.jvm)
  .settings(munitDependencies)
  .settings(
    name := "otel4s-oteljava-metrics",
    libraryDependencies ++= Seq(
      "io.opentelemetry" % "opentelemetry-sdk-testing" % OpenTelemetryVersion % Test
    )
  )
  .settings(scalafixSettings)

lazy val `oteljava-metrics-testkit` = project
  .in(file("oteljava/metrics-testkit"))
  .dependsOn(`oteljava-metrics`, `oteljava-common-testkit`)
  .settings(munitDependencies)
  .settings(
    name := "otel4s-oteljava-metrics-testkit",
    startYear := Some(2024)
  )
  .settings(scalafixSettings)

lazy val `oteljava-trace` = project
  .in(file("oteljava/trace"))
  .dependsOn(`oteljava-common`, `core-trace`.jvm)
  .settings(munitDependencies)
  .settings(
    name := "otel4s-oteljava-trace",
    libraryDependencies ++= Seq(
      "org.typelevel" %%% "cats-effect" % CatsEffectVersion,
      "io.opentelemetry" % "opentelemetry-sdk-testing" % OpenTelemetryVersion % Test,
      "org.typelevel" %%% "cats-effect-testkit" % CatsEffectVersion % Test,
      "co.fs2" %% "fs2-core" % FS2Version % Test,
    ),
  )
  .settings(scalafixSettings)

lazy val `oteljava-trace-testkit` = project
  .in(file("oteljava/trace-testkit"))
  .dependsOn(`oteljava-trace`, `oteljava-common-testkit`)
  .settings(munitDependencies)
  .settings(
    name := "otel4s-oteljava-trace-testkit",
    startYear := Some(2024)
  )
  .settings(scalafixSettings)

lazy val `oteljava-testkit` = project
  .in(file("oteljava/testkit"))
  .dependsOn(`oteljava-metrics-testkit`, `oteljava-trace-testkit`)
  .settings(
    name := "otel4s-oteljava-testkit",
    startYear := Some(2024)
  )

lazy val oteljava = project
  .in(file("oteljava/all"))
  .dependsOn(
    core.jvm,
    `oteljava-metrics`,
    `oteljava-trace`,
    `oteljava-metrics-testkit` % Test
  )
  .settings(
    name := "otel4s-oteljava",
    libraryDependencies ++= Seq(
      "io.opentelemetry" % "opentelemetry-sdk" % OpenTelemetryVersion,
      "io.opentelemetry" % "opentelemetry-sdk-extension-autoconfigure" % OpenTelemetryVersion,
      "io.opentelemetry" % "opentelemetry-sdk-testing" % OpenTelemetryVersion % Test
    )
  )
  .settings(munitDependencies)
  .settings(scalafixSettings)

lazy val semconv = crossProject(JVMPlatform, JSPlatform, NativePlatform)
  .crossType(CrossType.Pure)
  .enablePlugins(BuildInfoPlugin)
  .in(file("semconv"))
  .dependsOn(`core-common`)
  .settings(
    name := "otel4s-semconv",
    startYear := Some(2023),
    // We use opentelemetry-semconv dependency to track releases of the OpenTelemetry semantic convention spec
    libraryDependencies += "io.opentelemetry.semconv" % "opentelemetry-semconv" % OpenTelemetrySemConvVersion % "compile-internal" intransitive (),
    buildInfoPackage := "org.typelevel.otel4s.semconv",
    buildInfoOptions += sbtbuildinfo.BuildInfoOption.PackagePrivate,
    buildInfoKeys := Seq[BuildInfoKey](
      "openTelemetrySemanticConventionsVersion" -> OpenTelemetrySemConvVersion
    )
  )
  .settings(munitDependencies)
  .settings(scalafixSettings)

lazy val scalafix = tlScalafixProject
  .rulesSettings(
    name := "otel4s-scalafix",
    crossScalaVersions := Seq(Scala213),
    startYear := Some(2024)
  )
  .inputSettings(
    crossScalaVersions := Seq(Scala213),
    libraryDependencies += "org.typelevel" %% "otel4s-java" % "0.4.0",
    headerSources / excludeFilter := AllPassFilter
  )
  .inputConfigure(_.disablePlugins(ScalafixPlugin))
  .outputSettings(
    crossScalaVersions := Seq(Scala213),
    headerSources / excludeFilter := AllPassFilter
  )
  .outputConfigure(_.dependsOn(oteljava).disablePlugins(ScalafixPlugin))
  .testsSettings(
    crossScalaVersions := Seq(Scala213),
    startYear := Some(2024)
  )

lazy val benchmarks = project
  .enablePlugins(NoPublishPlugin)
  .enablePlugins(JmhPlugin)
  .in(file("benchmarks"))
  .dependsOn(core.jvm, sdk.jvm, oteljava)
  .settings(
    name := "otel4s-benchmarks",
    libraryDependencies ++= Seq(
      "io.opentelemetry" % "opentelemetry-sdk-testing" % OpenTelemetryVersion
    )
  )
  .settings(scalafixSettings)

lazy val examples = project
  .enablePlugins(NoPublishPlugin, JavaAgent)
  .in(file("examples"))
  .dependsOn(core.jvm, oteljava)
  .settings(
    name := "otel4s-examples",
    libraryDependencies ++= Seq(
      "org.apache.pekko" %% "pekko-stream" % PekkoStreamVersion,
      "org.apache.pekko" %% "pekko-http" % PekkoHttpVersion,
      "io.opentelemetry" % "opentelemetry-exporter-otlp" % OpenTelemetryVersion,
      "io.opentelemetry" % "opentelemetry-sdk" % OpenTelemetryVersion,
      "io.opentelemetry" % "opentelemetry-sdk-extension-autoconfigure" % OpenTelemetryVersion,
      "io.opentelemetry" % "opentelemetry-extension-trace-propagators" % OpenTelemetryVersion % Runtime,
      "io.opentelemetry.instrumentation" % "opentelemetry-instrumentation-annotations" % OpenTelemetryInstrumentationVersion
    ),
    javaAgents += "io.opentelemetry.javaagent" % "opentelemetry-javaagent" % OpenTelemetryInstrumentationVersion % Runtime,
    run / fork := true,
    javaOptions += "-Dotel.java.global-autoconfigure.enabled=true",
    envVars ++= Map(
      "OTEL_PROPAGATORS" -> "b3multi",
      "OTEL_SERVICE_NAME" -> "Trace Example"
    )
  )
  .settings(scalafixSettings)

lazy val docs = project
  .in(file("site"))
  .enablePlugins(TypelevelSitePlugin)
  .dependsOn(oteljava)
  .settings(
    libraryDependencies ++= Seq(
      "org.apache.pekko" %% "pekko-http" % PekkoHttpVersion,
      "io.opentelemetry" % "opentelemetry-sdk-extension-autoconfigure" % OpenTelemetryVersion,
      "io.opentelemetry.instrumentation" % "opentelemetry-instrumentation-annotations" % OpenTelemetryInstrumentationVersion
    ),
    mdocVariables ++= Map(
      "OPEN_TELEMETRY_VERSION" -> OpenTelemetryVersion
    ),
    laikaConfig := {
      import laika.config.{ChoiceConfig, Selections, SelectionConfig}

      laikaConfig.value.withConfigValue(
        Selections(
          SelectionConfig(
            "build-tool",
            ChoiceConfig("sbt", "sbt"),
            ChoiceConfig("scala-cli", "Scala CLI")
          ).withSeparateEbooks
        )
      )
    }
  )

lazy val unidocs = project
  .in(file("unidocs"))
  .enablePlugins(TypelevelUnidocPlugin)
  .settings(
    name := "otel4s-docs",
    ScalaUnidoc / unidoc / unidocProjectFilter := inProjects(
      `core-common`.jvm,
      `core-metrics`.jvm,
      `core-trace`.jvm,
      core.jvm,
      `sdk-common`.jvm,
      `sdk-metrics`.jvm,
      `sdk-trace`.jvm,
      `sdk-trace-testkit`.jvm,
      sdk.jvm,
      `sdk-exporter-common`.jvm,
<<<<<<< HEAD
      `sdk-exporter-metrics`.jvm,
      `sdk-exporter`.jvm,
      `testkit-common`.jvm,
      `testkit-metrics`.jvm,
      testkit.jvm,
=======
      `sdk-exporter-trace`.jvm,
      `sdk-exporter`.jvm,
>>>>>>> 62835f7f
      `oteljava-common`,
      `oteljava-common-testkit`,
      `oteljava-metrics`,
      `oteljava-metrics-testkit`,
      `oteljava-trace`,
      `oteljava-trace-testkit`,
      `oteljava-testkit`,
      oteljava,
      semconv.jvm
    )
  )<|MERGE_RESOLUTION|>--- conflicted
+++ resolved
@@ -51,11 +51,7 @@
 val OpenTelemetryVersion = "1.35.0"
 val OpenTelemetryInstrumentationVersion = "2.0.0"
 val OpenTelemetrySemConvVersion = "1.23.1-alpha"
-<<<<<<< HEAD
-val OpenTelemetryProtoVersion = "1.0.0-alpha"
-=======
 val OpenTelemetryProtoVersion = "1.1.0-alpha"
->>>>>>> 62835f7f
 val PekkoStreamVersion = "1.0.2"
 val PekkoHttpVersion = "1.0.1"
 val PlatformVersion = "1.0.2"
@@ -103,16 +99,9 @@
     sdk,
     `sdk-exporter-common`,
     `sdk-exporter-proto`,
-<<<<<<< HEAD
     `sdk-exporter-metrics`,
-    `sdk-exporter`,
-    `testkit-common`,
-    `testkit-metrics`,
-    testkit,
-=======
     `sdk-exporter-trace`,
     `sdk-exporter`,
->>>>>>> 62835f7f
     `oteljava-common`,
     `oteljava-common-testkit`,
     `oteljava-metrics`,
@@ -290,7 +279,6 @@
 //
 // SDK exporter
 //
-<<<<<<< HEAD
 
 lazy val `sdk-exporter-proto` =
   crossProject(JVMPlatform, JSPlatform, NativePlatform)
@@ -313,13 +301,17 @@
         "io.opentelemetry.proto" % "opentelemetry-proto" % OpenTelemetryProtoVersion % "protobuf-src" intransitive ()
       )
     )
+    .settings(scalafixSettings)
 
 lazy val `sdk-exporter-common` =
   crossProject(JVMPlatform, JSPlatform, NativePlatform)
     .crossType(CrossType.Pure)
     .in(file("sdk-exporter/common"))
     .enablePlugins(NoPublishPlugin)
-    .dependsOn(`sdk-common`, `sdk-exporter-proto`)
+    .dependsOn(
+      `sdk-common` % "compile->compile;test->test",
+      `sdk-exporter-proto`
+    )
     .settings(
       name := "otel4s-sdk-exporter-common",
       startYear := Some(2023),
@@ -332,6 +324,9 @@
         "io.circe" %%% "circe-generic" % CirceVersion % Test
       )
     )
+    .jsSettings(scalaJSLinkerSettings)
+    .nativeEnablePlugins(ScalaNativeBrewedConfigPlugin)
+    .nativeSettings(scalaNativeSettings)
     .settings(munitDependencies)
     .settings(scalafixSettings)
 
@@ -348,92 +343,6 @@
       name := "otel4s-sdk-exporter-metrics",
       startYear := Some(2023),
       // dockerComposeEnvFile := crossProjectBaseDirectory.value / "docker" / "docker-compose.yml"
-    )
-    .jsSettings(
-      scalaJSLinkerConfig ~= (_.withESFeatures(
-        _.withESVersion(org.scalajs.linker.interface.ESVersion.ES2018)
-      )),
-      Test / scalaJSLinkerConfig ~= (_.withModuleKind(
-        ModuleKind.CommonJSModule
-      ))
-    )
-    .nativeEnablePlugins(ScalaNativeBrewedConfigPlugin)
-    .nativeSettings(
-      libraryDependencies += "com.armanbilge" %%% "epollcat" % EpollcatVersion % Test,
-      Test / nativeBrewFormulas ++= Set("s2n", "utf8proc"),
-      Test / envVars ++= Map("S2N_DONT_MLOCK" -> "1")
-    )
-    .settings(munitDependencies)
-    .settings(scalafixSettings)
-
-lazy val `sdk-exporter` = crossProject(JVMPlatform, JSPlatform, NativePlatform)
-  .crossType(CrossType.Pure)
-  .in(file("sdk-exporter/all"))
-  .enablePlugins(NoPublishPlugin)
-  .dependsOn(`sdk-exporter-common`, `sdk-exporter-metrics`)
-  .settings(
-    name := "otel4s-sdk-exporter"
-  )
-  .settings(scalafixSettings)
-
-//
-// Testkit
-//
-
-lazy val `testkit-common` = crossProject(JVMPlatform)
-  .crossType(CrossType.Full)
-  .in(file("testkit/common"))
-  .dependsOn(`core-common`)
-  .settings(
-    name := "otel4s-testkit-common"
-  )
-  .settings(scalafixSettings)
-=======
->>>>>>> 62835f7f
-
-lazy val `sdk-exporter-proto` =
-  crossProject(JVMPlatform, JSPlatform, NativePlatform)
-    .crossType(CrossType.Pure)
-    .enablePlugins(NoPublishPlugin)
-    .in(file("sdk-exporter/proto"))
-    .settings(
-      name := "otel4s-sdk-exporter-proto",
-      Compile / PB.protoSources += baseDirectory.value.getParentFile / "src" / "main" / "protobuf",
-      Compile / PB.targets ++= Seq(
-        scalapb.gen(grpc = false) -> (Compile / sourceManaged).value / "scalapb"
-      ),
-      scalacOptions := {
-        val opts = scalacOptions.value
-        if (tlIsScala3.value) opts.filterNot(_ == "-Wvalue-discard") else opts
-      },
-      // We use open-telemetry protobuf spec to generate models
-      // See https://scalapb.github.io/docs/third-party-protos/#there-is-a-library-on-maven-with-the-protos-and-possibly-generated-java-code
-      libraryDependencies ++= Seq(
-        "io.opentelemetry.proto" % "opentelemetry-proto" % OpenTelemetryProtoVersion % "protobuf-src" intransitive ()
-      )
-    )
-    .settings(scalafixSettings)
-
-lazy val `sdk-exporter-common` =
-  crossProject(JVMPlatform, JSPlatform, NativePlatform)
-    .crossType(CrossType.Pure)
-    .in(file("sdk-exporter/common"))
-    .enablePlugins(NoPublishPlugin)
-    .dependsOn(
-      `sdk-common` % "compile->compile;test->test",
-      `sdk-exporter-proto`
-    )
-    .settings(
-      name := "otel4s-sdk-exporter-common",
-      startYear := Some(2023),
-      libraryDependencies ++= Seq(
-        "org.http4s" %%% "http4s-ember-client" % Http4sVersion,
-        "org.http4s" %%% "http4s-circe" % Http4sVersion,
-        "io.github.scalapb-json" %%% "scalapb-circe" % ScalaPBCirceVersion,
-        "org.typelevel" %%% "cats-laws" % CatsVersion % Test,
-        "org.typelevel" %%% "discipline-munit" % MUnitDisciplineVersion % Test,
-        "io.circe" %%% "circe-generic" % CirceVersion % Test
-      )
     )
     .jsSettings(scalaJSLinkerSettings)
     .nativeEnablePlugins(ScalaNativeBrewedConfigPlugin)
@@ -706,16 +615,9 @@
       `sdk-trace-testkit`.jvm,
       sdk.jvm,
       `sdk-exporter-common`.jvm,
-<<<<<<< HEAD
       `sdk-exporter-metrics`.jvm,
-      `sdk-exporter`.jvm,
-      `testkit-common`.jvm,
-      `testkit-metrics`.jvm,
-      testkit.jvm,
-=======
       `sdk-exporter-trace`.jvm,
       `sdk-exporter`.jvm,
->>>>>>> 62835f7f
       `oteljava-common`,
       `oteljava-common-testkit`,
       `oteljava-metrics`,
